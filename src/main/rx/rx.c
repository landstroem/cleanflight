/*
 * This file is part of Cleanflight.
 *
 * Cleanflight is free software: you can redistribute it and/or modify
 * it under the terms of the GNU General Public License as published by
 * the Free Software Foundation, either version 3 of the License, or
 * (at your option) any later version.
 *
 * Cleanflight is distributed in the hope that it will be useful,
 * but WITHOUT ANY WARRANTY; without even the implied warranty of
 * MERCHANTABILITY or FITNESS FOR A PARTICULAR PURPOSE.  See the
 * GNU General Public License for more details.
 *
 * You should have received a copy of the GNU General Public License
 * along with Cleanflight.  If not, see <http://www.gnu.org/licenses/>.
 */

#include <stdbool.h>
#include <stdint.h>
#include <stdlib.h>

#include <string.h>

#include "platform.h"
#include "build_config.h"
#include "debug.h"


#include "common/maths.h"

#include "config/config.h"

#include "drivers/serial.h"
#include "drivers/adc.h"
#include "io/serial.h"
#include "io/rc_controls.h"

#include "flight/failsafe.h"

#include "drivers/gpio.h"
#include "drivers/timer.h"
#include "drivers/pwm_rx.h"
#include "drivers/system.h"
#include "rx/pwm.h"
#include "rx/sbus.h"
#include "rx/spektrum.h"
#include "rx/sumd.h"
#include "rx/sumh.h"
#include "rx/msp.h"
#include "rx/xbus.h"

#include "rx/rx.h"


//#define DEBUG_RX_SIGNAL_LOSS

void rxPwmInit(rxRuntimeConfig_t *rxRuntimeConfig, rcReadRawDataPtr *callback);

bool sbusInit(rxConfig_t *initialRxConfig, rxRuntimeConfig_t *rxRuntimeConfig, rcReadRawDataPtr *callback);
bool spektrumInit(rxConfig_t *rxConfig, rxRuntimeConfig_t *rxRuntimeConfig, rcReadRawDataPtr *callback);
bool sumdInit(rxConfig_t *rxConfig, rxRuntimeConfig_t *rxRuntimeConfig, rcReadRawDataPtr *callback);
bool sumhInit(rxConfig_t *rxConfig, rxRuntimeConfig_t *rxRuntimeConfig, rcReadRawDataPtr *callback);

void rxMspInit(rxConfig_t *rxConfig, rxRuntimeConfig_t *rxRuntimeConfig, rcReadRawDataPtr *callback);

const char rcChannelLetters[] = "AERT12345678abcdefgh";

uint16_t rssi = 0;                  // range: [0;1023]

static bool rxDataReceived = false;
static bool rxSignalReceived = false;
static bool rxSignalReceivedNotDataDriven = false;
static bool rxFlightChannelsValid = false;
static bool rxIsInFailsafeMode = true;
static bool rxIsInFailsafeModeNotDataDriven = true;

static uint32_t rxUpdateAt = 0;
static uint32_t needRxSignalBefore = 0;
static uint32_t suspendRxSignalUntil = 0;
static uint8_t  skipRxSamples = 0;

int16_t rcRaw[MAX_SUPPORTED_RC_CHANNEL_COUNT];     // interval [1000;2000]
int16_t rcData[MAX_SUPPORTED_RC_CHANNEL_COUNT];     // interval [1000;2000]
uint32_t rcInvalidPulsPeriod[MAX_SUPPORTED_RC_CHANNEL_COUNT];

#define MAX_INVALID_PULS_TIME    300
#define PPM_AND_PWM_SAMPLE_COUNT 3

#define DELAY_50_HZ (1000000 / 50)
#define DELAY_10_HZ (1000000 / 10)
#define DELAY_5_HZ (1000000 / 5)
#define SKIP_RC_ON_SUSPEND_PERIOD 1500000           // 1.5 second period in usec (call frequency independent)
#define SKIP_RC_SAMPLES_ON_RESUME  2                // flush 2 samples to drop wrong measurements (timing independent)

rxRuntimeConfig_t rxRuntimeConfig;
<<<<<<< HEAD
static rxConfig_t *rxConfig;
static uint8_t rcSampleIndex = 0;

static uint16_t nullReadRawRC(rxRuntimeConfig_t *rxRuntimeConfig, uint8_t channel) {
    UNUSED(rxRuntimeConfig);
    UNUSED(channel);

    return PPM_RCVR_TIMEOUT;
}

static rcReadRawDataPtr rcReadRawFunc = nullReadRawRC;
static uint16_t rxRefreshRate;
=======
rxConfig_t *rxConfig;
>>>>>>> 0e2165b5

void serialRxInit(rxConfig_t *rxConfig);

void useRxConfig(rxConfig_t *rxConfigToUse)
{
    rxConfig = rxConfigToUse;
}

#define REQUIRED_CHANNEL_MASK 0x0F // first 4 channels

static uint8_t validFlightChannelMask;

STATIC_UNIT_TESTED void rxResetFlightChannelStatus(void) {
    validFlightChannelMask = REQUIRED_CHANNEL_MASK;
}

STATIC_UNIT_TESTED bool rxHaveValidFlightChannels(void)
{
    return (validFlightChannelMask == REQUIRED_CHANNEL_MASK);
}

STATIC_UNIT_TESTED bool isPulseValid(uint16_t pulseDuration)
{
    return  pulseDuration >= rxConfig->rx_min_usec &&
            pulseDuration <= rxConfig->rx_max_usec;
}

// pulse duration is in micro seconds (usec)
STATIC_UNIT_TESTED void rxUpdateFlightChannelStatus(uint8_t channel, bool valid)
{
    if (channel < NON_AUX_CHANNEL_COUNT && !valid) {
        // if signal is invalid - mark channel as BAD
        validFlightChannelMask &= ~(1 << channel);
    }
}

void resetAllRxChannelRangeConfigurations(rxChannelRangeConfiguration_t *rxChannelRangeConfiguration) {
    // set default calibration to full range and 1:1 mapping
    for (int i = 0; i < NON_AUX_CHANNEL_COUNT; i++) {
        rxChannelRangeConfiguration->min = PWM_RANGE_MIN;
        rxChannelRangeConfiguration->max = PWM_RANGE_MAX;
        rxChannelRangeConfiguration++;
    }
}

void rxInit(rxConfig_t *rxConfig, modeActivationCondition_t *modeActivationConditions)
{
    uint8_t i;
    uint16_t value;

    useRxConfig(rxConfig);
    rcSampleIndex = 0;

    for (i = 0; i < MAX_SUPPORTED_RC_CHANNEL_COUNT; i++) {
        rcData[i] = rxConfig->midrc;
        rcInvalidPulsPeriod[i] = millis() + MAX_INVALID_PULS_TIME;
    }

    rcData[THROTTLE] = (feature(FEATURE_3D)) ? rxConfig->midrc : rxConfig->rx_min_usec;

    // Initialize ARM switch to OFF position when arming via switch is defined
    for (i = 0; i < MAX_MODE_ACTIVATION_CONDITION_COUNT; i++) {
        modeActivationCondition_t *modeActivationCondition = &modeActivationConditions[i];
        if (modeActivationCondition->modeId == BOXARM && IS_RANGE_USABLE(&modeActivationCondition->range)) {
            // ARM switch is defined, determine an OFF value
            if (modeActivationCondition->range.startStep > 0) {
                value = MODE_STEP_TO_CHANNEL_VALUE((modeActivationCondition->range.startStep - 1));
            } else {
                value = MODE_STEP_TO_CHANNEL_VALUE((modeActivationCondition->range.endStep + 1));
            }
            // Initialize ARM AUX channel to OFF value
            rcData[modeActivationCondition->auxChannelIndex + NON_AUX_CHANNEL_COUNT] = value;
        }
    }

#ifdef SERIAL_RX
    if (feature(FEATURE_RX_SERIAL)) {
        serialRxInit(rxConfig);
    }
#endif

    if (feature(FEATURE_RX_MSP)) {
        rxMspInit(rxConfig, &rxRuntimeConfig, &rcReadRawFunc);
    }

    if (feature(FEATURE_RX_PPM) || feature(FEATURE_RX_PARALLEL_PWM)) {
        rxRefreshRate = 20000;
        rxPwmInit(&rxRuntimeConfig, &rcReadRawFunc);
    }

    rxRuntimeConfig.auxChannelCount = rxRuntimeConfig.channelCount - STICK_CHANNEL_COUNT;
}

#ifdef SERIAL_RX
void serialRxInit(rxConfig_t *rxConfig)
{
    bool enabled = false;
    switch (rxConfig->serialrx_provider) {
        case SERIALRX_SPEKTRUM1024:
            rxRefreshRate = 22000;
            enabled = spektrumInit(rxConfig, &rxRuntimeConfig, &rcReadRawFunc);
            break;
        case SERIALRX_SPEKTRUM2048:
            rxRefreshRate = 11000;
            enabled = spektrumInit(rxConfig, &rxRuntimeConfig, &rcReadRawFunc);
            break;
        case SERIALRX_SBUS:
            rxRefreshRate = 11000;
            enabled = sbusInit(rxConfig, &rxRuntimeConfig, &rcReadRawFunc);
            break;
        case SERIALRX_SUMD:
            rxRefreshRate = 11000;
            enabled = sumdInit(rxConfig, &rxRuntimeConfig, &rcReadRawFunc);
            break;
        case SERIALRX_SUMH:
            rxRefreshRate = 11000;
            enabled = sumhInit(rxConfig, &rxRuntimeConfig, &rcReadRawFunc);
            break;
        case SERIALRX_XBUS_MODE_B:
        case SERIALRX_XBUS_MODE_B_RJ01:
            rxRefreshRate = 11000;
            enabled = xBusInit(rxConfig, &rxRuntimeConfig, &rcReadRawFunc);
            break;
    }

    if (!enabled) {
        featureClear(FEATURE_RX_SERIAL);
        rcReadRawFunc = nullReadRawRC;
    }
}

uint8_t serialRxFrameStatus(rxConfig_t *rxConfig)
{
    /**
     * FIXME: Each of the xxxxFrameStatus() methods MUST be able to survive being called without the
     * corresponding xxxInit() method having been called first.
     *
     * This situation arises when the cli or the msp changes the value of rxConfig->serialrx_provider
     *
     * A solution is for the ___Init() to configure the serialRxFrameStatus function pointer which
     * should be used instead of the switch statement below.
     */
    switch (rxConfig->serialrx_provider) {
        case SERIALRX_SPEKTRUM1024:
        case SERIALRX_SPEKTRUM2048:
            return spektrumFrameStatus();
        case SERIALRX_SBUS:
            return sbusFrameStatus();
        case SERIALRX_SUMD:
            return sumdFrameStatus();
        case SERIALRX_SUMH:
            return sumhFrameStatus();
        case SERIALRX_XBUS_MODE_B:
        case SERIALRX_XBUS_MODE_B_RJ01:
            return xBusFrameStatus();
    }
    return SERIAL_RX_FRAME_PENDING;
}
#endif

uint8_t calculateChannelRemapping(uint8_t *channelMap, uint8_t channelMapEntryCount, uint8_t channelToRemap)
{
    if (channelToRemap < channelMapEntryCount) {
        return channelMap[channelToRemap];
    }
    return channelToRemap;
}

bool rxIsReceivingSignal(void)
{
    return rxSignalReceived;
}

bool rxAreFlightChannelsValid(void)
{
    return rxFlightChannelsValid;
}
static bool isRxDataDriven(void) {
    return !(feature(FEATURE_RX_PARALLEL_PWM | FEATURE_RX_PPM));
}

static void resetRxSignalReceivedFlagIfNeeded(uint32_t currentTime)
{
    if (!rxSignalReceived) {
        return;
    }

    if (((int32_t)(currentTime - needRxSignalBefore) >= 0)) {
        rxSignalReceived = false;
        rxSignalReceivedNotDataDriven = false;
    }
}

void suspendRxSignal(void)
{
    suspendRxSignalUntil = micros() + SKIP_RC_ON_SUSPEND_PERIOD;
    skipRxSamples = SKIP_RC_SAMPLES_ON_RESUME;
    failsafeOnRxSuspend(SKIP_RC_ON_SUSPEND_PERIOD);
}

void resumeRxSignal(void)
{
    suspendRxSignalUntil = micros();
    skipRxSamples = SKIP_RC_SAMPLES_ON_RESUME;
    failsafeOnRxResume();
}

void updateRx(uint32_t currentTime)
{
    resetRxSignalReceivedFlagIfNeeded(currentTime);

    if (isRxDataDriven()) {
        rxDataReceived = false;
    }


#ifdef SERIAL_RX
    if (feature(FEATURE_RX_SERIAL)) {
        uint8_t frameStatus = serialRxFrameStatus(rxConfig);

        if (frameStatus & SERIAL_RX_FRAME_COMPLETE) {
            rxDataReceived = true;
            rxIsInFailsafeMode = (frameStatus & SERIAL_RX_FRAME_FAILSAFE) != 0;
            rxSignalReceived = !rxIsInFailsafeMode;
            needRxSignalBefore = currentTime + DELAY_10_HZ;
        }
    }
#endif

    if (feature(FEATURE_RX_MSP)) {
        rxDataReceived = rxMspFrameComplete();

        if (rxDataReceived) {
            rxSignalReceived = true;
            rxIsInFailsafeMode = false;
            needRxSignalBefore = currentTime + DELAY_5_HZ;
        }
    }

    if (feature(FEATURE_RX_PPM)) {
        if (isPPMDataBeingReceived()) {
            rxSignalReceivedNotDataDriven = true;
            rxIsInFailsafeModeNotDataDriven = false;
            needRxSignalBefore = currentTime + DELAY_10_HZ;
            resetPPMDataReceivedState();
        }
    }

    if (feature(FEATURE_RX_PARALLEL_PWM)) {
        if (isPWMDataBeingReceived()) {
            rxSignalReceivedNotDataDriven = true;
            rxIsInFailsafeModeNotDataDriven = false;
            needRxSignalBefore = currentTime + DELAY_10_HZ;
        }
    }

}

bool shouldProcessRx(uint32_t currentTime)
{
    return rxDataReceived || ((int32_t)(currentTime - rxUpdateAt) >= 0); // data driven or 50Hz
}

static uint16_t calculateNonDataDrivenChannel(uint8_t chan, uint16_t sample)
{
    static int16_t rcSamples[MAX_SUPPORTED_RX_PARALLEL_PWM_OR_PPM_CHANNEL_COUNT][PPM_AND_PWM_SAMPLE_COUNT];
    static int16_t rcDataMean[MAX_SUPPORTED_RX_PARALLEL_PWM_OR_PPM_CHANNEL_COUNT];
    static bool rxSamplesCollected = false;

    uint8_t currentSampleIndex = rcSampleIndex % PPM_AND_PWM_SAMPLE_COUNT;

    // update the recent samples and compute the average of them
    rcSamples[chan][currentSampleIndex] = sample;

    // avoid returning an incorrect average which would otherwise occur before enough samples
    if (!rxSamplesCollected) {
        if (rcSampleIndex < PPM_AND_PWM_SAMPLE_COUNT) {
            return sample;
        }
        rxSamplesCollected = true;
    }

    rcDataMean[chan] = 0;

    uint8_t sampleIndex;
    for (sampleIndex = 0; sampleIndex < PPM_AND_PWM_SAMPLE_COUNT; sampleIndex++)
        rcDataMean[chan] += rcSamples[chan][sampleIndex];

    return rcDataMean[chan] / PPM_AND_PWM_SAMPLE_COUNT;
}

static uint16_t getRxfailValue(uint8_t channel)
{
    rxFailsafeChannelConfiguration_t *channelFailsafeConfiguration = &rxConfig->failsafe_channel_configurations[channel];

    switch(channelFailsafeConfiguration->mode) {
        case RX_FAILSAFE_MODE_AUTO:
            switch (channel) {
                case ROLL:
                case PITCH:
                case YAW:
                    return rxConfig->midrc;

                case THROTTLE:
                    if (feature(FEATURE_3D))
                        return rxConfig->midrc;
                    else
                        return rxConfig->rx_min_usec;
            }
            /* no break */

        default:
        case RX_FAILSAFE_MODE_INVALID:
        case RX_FAILSAFE_MODE_HOLD:
            return rcData[channel];

        case RX_FAILSAFE_MODE_SET:
            return RXFAIL_STEP_TO_CHANNEL_VALUE(channelFailsafeConfiguration->step);
    }
}

STATIC_UNIT_TESTED uint16_t applyRxChannelRangeConfiguraton(int sample, rxChannelRangeConfiguration_t range)
{
    // Avoid corruption of channel with a value of PPM_RCVR_TIMEOUT
    if (sample == PPM_RCVR_TIMEOUT) {
        return PPM_RCVR_TIMEOUT;
    }

    sample = scaleRange(sample, range.min, range.max, PWM_RANGE_MIN, PWM_RANGE_MAX);
    sample = MIN(MAX(PWM_PULSE_MIN, sample), PWM_PULSE_MAX);

    return sample;
}

static void readRxChannelsApplyRanges(void)
{
    uint8_t channel;

    for (channel = 0; channel < rxRuntimeConfig.channelCount; channel++) {

        uint8_t rawChannel = calculateChannelRemapping(rxConfig->rcmap, REMAPPABLE_CHANNEL_COUNT, channel);

        // sample the channel
        uint16_t sample = rcReadRawFunc(&rxRuntimeConfig, rawChannel);

        // apply the rx calibration
        if (channel < NON_AUX_CHANNEL_COUNT) {
            sample = applyRxChannelRangeConfiguraton(sample, rxConfig->channelRanges[channel]);
        }

        rcRaw[channel] = sample;
    }
}

static void detectAndApplySignalLossBehaviour(void)
{
    int channel;
    uint16_t sample;
    bool useValueFromRx = true;
    bool rxIsDataDriven = isRxDataDriven();
    uint32_t currentMilliTime = millis();

    if (!rxIsDataDriven) {
        rxSignalReceived = rxSignalReceivedNotDataDriven;
        rxIsInFailsafeMode = rxIsInFailsafeModeNotDataDriven;
    }

    if (!rxSignalReceived || rxIsInFailsafeMode) {
        useValueFromRx = false;
    }

#ifdef DEBUG_RX_SIGNAL_LOSS
    debug[0] = rxSignalReceived;
    debug[1] = rxIsInFailsafeMode;
    debug[2] = rcReadRawFunc(&rxRuntimeConfig, 0);
#endif

    rxResetFlightChannelStatus();

    for (channel = 0; channel < rxRuntimeConfig.channelCount; channel++) {

        sample = (useValueFromRx) ? rcRaw[channel] : PPM_RCVR_TIMEOUT;

        bool validPulse = isPulseValid(sample);

        if (!validPulse) {
            if (currentMilliTime < rcInvalidPulsPeriod[channel]) {
                sample = rcData[channel];           // hold channel for MAX_INVALID_PULS_TIME
            } else {
                sample = getRxfailValue(channel);   // after that apply rxfail value
                rxUpdateFlightChannelStatus(channel, validPulse);
            }
        } else {
            rcInvalidPulsPeriod[channel] = currentMilliTime + MAX_INVALID_PULS_TIME;
        }

        if (rxIsDataDriven) {
            rcData[channel] = sample;
        } else {
            rcData[channel] = calculateNonDataDrivenChannel(channel, sample);
        }
    }

    rxFlightChannelsValid = rxHaveValidFlightChannels();

    if ((rxFlightChannelsValid) && !IS_RC_MODE_ACTIVE(BOXFAILSAFE)) {
        failsafeOnValidDataReceived();
    } else {
        rxIsInFailsafeMode = rxIsInFailsafeModeNotDataDriven = true;
        failsafeOnValidDataFailed();

        for (channel = 0; channel < rxRuntimeConfig.channelCount; channel++) {
            rcData[channel] = getRxfailValue(channel);
        }
    }

#ifdef DEBUG_RX_SIGNAL_LOSS
    debug[3] = rcData[THROTTLE];
#endif
}

void calculateRxChannelsAndUpdateFailsafe(uint32_t currentTime)
{
    rxUpdateAt = currentTime + DELAY_50_HZ;

    // only proceed when no more samples to skip and suspend period is over
    if (skipRxSamples) {
        if (currentTime > suspendRxSignalUntil) {
            skipRxSamples--;
        }
        return;
    }

    readRxChannelsApplyRanges();
    detectAndApplySignalLossBehaviour();

    rcSampleIndex++;
}

void parseRcChannels(const char *input, rxConfig_t *rxConfig)
{
    const char *c, *s;

    for (c = input; *c; c++) {
        s = strchr(rcChannelLetters, *c);
        if (s && (s < rcChannelLetters + MAX_MAPPABLE_RX_INPUTS))
            rxConfig->rcmap[s - rcChannelLetters] = c - input;
    }
}

void updateRSSIPWM(void)
{
    int16_t pwmRssi = 0;
    // Read value of AUX channel as rssi
    pwmRssi = rcData[rxConfig->rssi_channel - 1];
	
	// RSSI_Invert option	
	if (rxConfig->rssi_ppm_invert) {
	    pwmRssi = ((2000 - pwmRssi) + 1000);
	}
	
    // Range of rawPwmRssi is [1000;2000]. rssi should be in [0;1023];
    rssi = (uint16_t)((constrain(pwmRssi - 1000, 0, 1000) / 1000.0f) * 1023.0f);
}

#define RSSI_ADC_SAMPLE_COUNT 16
//#define RSSI_SCALE (0xFFF / 100.0f)

void updateRSSIADC(uint32_t currentTime)
{
#ifndef USE_ADC
    UNUSED(currentTime);
#else
    static uint8_t adcRssiSamples[RSSI_ADC_SAMPLE_COUNT];
    static uint8_t adcRssiSampleIndex = 0;
    static uint32_t rssiUpdateAt = 0;

    if ((int32_t)(currentTime - rssiUpdateAt) < 0) {
        return;
    }
    rssiUpdateAt = currentTime + DELAY_50_HZ;

    int16_t adcRssiMean = 0;
    uint16_t adcRssiSample = adcGetChannel(ADC_RSSI);
    uint8_t rssiPercentage = adcRssiSample / rxConfig->rssi_scale;

    adcRssiSampleIndex = (adcRssiSampleIndex + 1) % RSSI_ADC_SAMPLE_COUNT;

    adcRssiSamples[adcRssiSampleIndex] = rssiPercentage;

    uint8_t sampleIndex;

    for (sampleIndex = 0; sampleIndex < RSSI_ADC_SAMPLE_COUNT; sampleIndex++) {
        adcRssiMean += adcRssiSamples[sampleIndex];
    }

    adcRssiMean = adcRssiMean / RSSI_ADC_SAMPLE_COUNT;

    rssi = (uint16_t)((constrain(adcRssiMean, 0, 100) / 100.0f) * 1023.0f);
#endif
}

void updateRSSI(uint32_t currentTime)
{

    if (rxConfig->rssi_channel > 0) {
        updateRSSIPWM();
    } else if (feature(FEATURE_RSSI_ADC)) {
        updateRSSIADC(currentTime);
    }
}

void initRxRefreshRate(uint16_t *rxRefreshRatePtr) {
    *rxRefreshRatePtr = rxRefreshRate;
}
<|MERGE_RESOLUTION|>--- conflicted
+++ resolved
@@ -93,8 +93,7 @@
 #define SKIP_RC_SAMPLES_ON_RESUME  2                // flush 2 samples to drop wrong measurements (timing independent)
 
 rxRuntimeConfig_t rxRuntimeConfig;
-<<<<<<< HEAD
-static rxConfig_t *rxConfig;
+rxConfig_t *rxConfig;
 static uint8_t rcSampleIndex = 0;
 
 static uint16_t nullReadRawRC(rxRuntimeConfig_t *rxRuntimeConfig, uint8_t channel) {
@@ -106,9 +105,6 @@
 
 static rcReadRawDataPtr rcReadRawFunc = nullReadRawRC;
 static uint16_t rxRefreshRate;
-=======
-rxConfig_t *rxConfig;
->>>>>>> 0e2165b5
 
 void serialRxInit(rxConfig_t *rxConfig);
 
