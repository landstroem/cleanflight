/*
 * This file is part of Cleanflight.
 *
 * Cleanflight is free software: you can redistribute it and/or modify
 * it under the terms of the GNU General Public License as published by
 * the Free Software Foundation, either version 3 of the License, or
 * (at your option) any later version.
 *
 * Cleanflight is distributed in the hope that it will be useful,
 * but WITHOUT ANY WARRANTY; without even the implied warranty of
 * MERCHANTABILITY or FITNESS FOR A PARTICULAR PURPOSE.  See the
 * GNU General Public License for more details.
 *
 * You should have received a copy of the GNU General Public License
 * along with Cleanflight.  If not, see <http://www.gnu.org/licenses/>.
 */

#include <stdbool.h>
#include <stdint.h>
#include <stdlib.h>
#include <stdarg.h>
#include <string.h>
#include <math.h>
#include <ctype.h>

#include <platform.h>
#include "scheduler.h"
#include "version.h"

#include "build_config.h"

#include "common/utils.h"
#include "common/axis.h"
#include "common/maths.h"
#include "common/color.h"
#include "common/typeconversion.h"

#include "config/parameter_group.h"
#include "config/parameter_group_ids.h"

#include "drivers/system.h"

#include "drivers/sensor.h"
#include "drivers/accgyro.h"
#include "drivers/compass.h"

#include "drivers/serial.h"
#include "drivers/bus_i2c.h"
#include "drivers/gpio.h"
#include "drivers/timer.h"
#include "drivers/pwm_rx.h"
#include "drivers/sdcard.h"

#include "drivers/buf_writer.h"

#include "io/gps.h"
#include "io/gimbal.h"
#include "io/rc_controls.h"
#include "io/rate_profile.h"
#include "io/rc_adjustments.h"
#include "io/serial.h"
#include "io/ledstrip.h"
#include "io/flashfs.h"
#include "io/beeper.h"
#include "io/asyncfatfs/asyncfatfs.h"

#include "rx/rx.h"
#include "rx/spektrum.h"

#include "sensors/battery.h"
#include "sensors/boardalignment.h"
#include "sensors/sensors.h"
#include "sensors/acceleration.h"
#include "sensors/gyro.h"
#include "sensors/compass.h"
#include "sensors/barometer.h"

#include "blackbox/blackbox.h"

#include "flight/pid.h"
#include "flight/gtune.h"
#include "flight/imu.h"
#include "flight/mixer.h"
#include "flight/navigation.h"
#include "flight/failsafe.h"
#include "flight/altitudehold.h"

#include "telemetry/telemetry.h"
#include "telemetry/frsky.h"
#include "telemetry/hott.h"

#include "config/runtime_config.h"
#include "config/config.h"
#include "config/config_system.h"
#include "config/feature.h"
#include "config/profile.h"

#include "common/printf.h"

#include "serial_cli.h"

// FIXME remove this for targets that don't need a CLI.  Perhaps use a no-op macro when USE_CLI is not enabled
// signal that we're in cli mode
uint8_t cliMode = 0;

#ifdef USE_CLI

extern uint16_t cycleTime; // FIXME dependency on mw.c

void gpsEnablePassthrough(serialPort_t *gpsPassthroughPort);

static serialPort_t *cliPort;
static bufWriter_t *cliWriter;
static uint8_t cliWriteBuffer[sizeof(*cliWriter) + 16];

static void cliAux(char *cmdline);
static void cliRxFail(char *cmdline);
static void cliAdjustmentRange(char *cmdline);
static void cliMotorMix(char *cmdline);
static void cliDefaults(char *cmdline);
static void cliDump(char *cmdLine);
static void cliExit(char *cmdline);
static void cliFeature(char *cmdline);
static void cliMotor(char *cmdline);
static void cliPlaySound(char *cmdline);
static void cliProfile(char *cmdline);
static void cliRateProfile(char *cmdline);
static void cliReboot(void);
static void cliSave(char *cmdline);
static void cliSerial(char *cmdline);

#ifdef USE_SERVOS
static void cliServo(char *cmdline);
static void cliServoMix(char *cmdline);
#endif

static void cliSet(char *cmdline);
static void cliGet(char *cmdline);
static void cliStatus(char *cmdline);
#ifndef SKIP_TASK_STATISTICS
static void cliTasks(char *cmdline);
#endif
static void cliVersion(char *cmdline);
static void cliRxRange(char *cmdline);

#ifdef GPS
static void cliGpsPassthrough(char *cmdline);
#endif

static void cliHelp(char *cmdline);
static void cliMap(char *cmdline);

#ifdef LED_STRIP
static void cliLed(char *cmdline);
static void cliColor(char *cmdline);
#endif

#ifndef USE_QUAD_MIXER_ONLY
static void cliMixer(char *cmdline);
#endif

#ifdef USE_FLASHFS
static void cliFlashInfo(char *cmdline);
static void cliFlashErase(char *cmdline);
#ifdef USE_FLASH_TOOLS
static void cliFlashWrite(char *cmdline);
static void cliFlashRead(char *cmdline);
#endif
#endif

#ifdef USE_SDCARD
static void cliSdInfo(char *cmdline);
#endif

// buffer
static char cliBuffer[48];
static uint32_t bufferIndex = 0;

#ifndef USE_QUAD_MIXER_ONLY
//  this with mixerMode_e
const char * const mixerNames[] = {
    "TRI", "QUADP", "QUADX", "BI",
    "GIMBAL", "Y6", "HEX6",
    "FLYING_WING", "Y4", "HEX6X", "OCTOX8", "OCTOFLATP", "OCTOFLATX",
    "AIRPLANE", "HELI_120_CCPM", "HELI_90_DEG", "VTAIL4",
    "HEX6H", "PPM_TO_SERVO", "DUALCOPTER", "SINGLECOPTER",
    "ATAIL4", "CUSTOM", "CUSTOMAIRPLANE", "CUSTOMTRI", NULL
};
#endif

// sync this with features_e
const char * const featureNames[] = {
    "RX_PPM", "VBAT", "INFLIGHT_ACC_CAL", "RX_SERIAL", "MOTOR_STOP",
    "SERVO_TILT", "SOFTSERIAL", "GPS", "FAILSAFE",
    "SONAR", "TELEMETRY", "CURRENT_METER", "3D", "RX_PARALLEL_PWM",
    "RX_MSP", "RSSI_ADC", "LED_STRIP", "DISPLAY", "ONESHOT125",
    "BLACKBOX", "CHANNEL_FORWARDING", NULL
};

// sync this with rxFailsafeChannelMode_e
static const char rxFailsafeModeCharacters[] = "ahs";

static const rxFailsafeChannelMode_e rxFailsafeModesTable[RX_FAILSAFE_TYPE_COUNT][RX_FAILSAFE_MODE_COUNT] = {
    { RX_FAILSAFE_MODE_AUTO, RX_FAILSAFE_MODE_HOLD, RX_FAILSAFE_MODE_INVALID },
    { RX_FAILSAFE_MODE_INVALID, RX_FAILSAFE_MODE_HOLD, RX_FAILSAFE_MODE_SET }
};

#ifndef CJMCU
// sync this with sensors_e
static const char * const sensorTypeNames[] = {
    "GYRO", "ACC", "BARO", "MAG", "SONAR", "GPS", "GPS+MAG", NULL
};

#define SENSOR_NAMES_MASK (SENSOR_GYRO | SENSOR_ACC | SENSOR_BARO | SENSOR_MAG)

static const char * const sensorHardwareNames[4][11] = {
    { "", "None", "MPU6050", "L3G4200D", "MPU3050", "L3GD20", "MPU6000", "MPU6500", "FAKE", NULL },
    { "", "None", "ADXL345", "MPU6050", "MMA845x", "BMA280", "LSM303DLHC", "MPU6000", "MPU6500", "FAKE", NULL },
    { "", "None", "BMP085", "MS5611", "BMP280", NULL },
    { "", "None", "HMC5883", "AK8975", NULL }
};
#endif

typedef struct {
    const char *name;
#ifndef SKIP_CLI_COMMAND_HELP
    const char *description;
    const char *args;
#endif
    void (*func)(char *cmdline);
} clicmd_t;

#ifndef SKIP_CLI_COMMAND_HELP
#define CLI_COMMAND_DEF(name, description, args, method) \
{ \
    name , \
    description , \
    args , \
    method \
}
#else
#define CLI_COMMAND_DEF(name, description, args, method) \
{ \
    name, \
    method \
}
#endif

// should be sorted a..z for bsearch()
const clicmd_t cmdTable[] = {
    CLI_COMMAND_DEF("adjrange", "configure adjustment ranges", NULL, cliAdjustmentRange),
    CLI_COMMAND_DEF("aux", "configure modes", NULL, cliAux),
#ifdef LED_STRIP
    CLI_COMMAND_DEF("color", "configure colors", NULL, cliColor),
#endif
    CLI_COMMAND_DEF("defaults", "reset to defaults and reboot", NULL, cliDefaults),
    CLI_COMMAND_DEF("dump", "dump configuration",
        "[master|profile|rates]", cliDump),
    CLI_COMMAND_DEF("exit", NULL, NULL, cliExit),
    CLI_COMMAND_DEF("feature", "configure features",
        "list\r\n"
        "\t<+|->[name]", cliFeature),
#ifdef USE_FLASHFS
    CLI_COMMAND_DEF("flash_erase", "erase flash chip", NULL, cliFlashErase),
    CLI_COMMAND_DEF("flash_info", "show flash chip info", NULL, cliFlashInfo),
#ifdef USE_FLASH_TOOLS
    CLI_COMMAND_DEF("flash_read", NULL, "<length> <address>", cliFlashRead),
    CLI_COMMAND_DEF("flash_write", NULL, "<address> <message>", cliFlashWrite),
#endif
#endif
    CLI_COMMAND_DEF("get", "get variable value",
            "[name]", cliGet),
#ifdef GPS
    CLI_COMMAND_DEF("gpspassthrough", "passthrough gps to serial", NULL, cliGpsPassthrough),
#endif
    CLI_COMMAND_DEF("help", NULL, NULL, cliHelp),
#ifdef LED_STRIP
    CLI_COMMAND_DEF("led", "configure leds", NULL, cliLed),
#endif
    CLI_COMMAND_DEF("map", "configure rc channel order",
        "[<map>]", cliMap),
#ifndef USE_QUAD_MIXER_ONLY
    CLI_COMMAND_DEF("mixer", "configure mixer",
        "list\r\n"
        "\t<name>", cliMixer),
#endif
    CLI_COMMAND_DEF("mmix", "custom motor mixer", NULL, cliMotorMix),
    CLI_COMMAND_DEF("motor",  "get/set motor",
       "<index> [<value>]", cliMotor),
    CLI_COMMAND_DEF("play_sound", NULL,
        "[<index>]\r\n", cliPlaySound),
    CLI_COMMAND_DEF("profile", "change profile",
        "[<index>]", cliProfile),
    CLI_COMMAND_DEF("rateprofile", "change rate profile",
        "[<index>]", cliRateProfile),
    CLI_COMMAND_DEF("rxrange", "configure rx channel ranges", NULL, cliRxRange),
    CLI_COMMAND_DEF("rxfail", "show/set rx failsafe settings", NULL, cliRxFail),
    CLI_COMMAND_DEF("save", "save and reboot", NULL, cliSave),
    CLI_COMMAND_DEF("serial", "configure serial ports", NULL, cliSerial),
#ifdef USE_SERVOS
    CLI_COMMAND_DEF("servo", "configure servos", NULL, cliServo),
#endif
    CLI_COMMAND_DEF("set", "change setting",
        "[<name>=<value>]", cliSet),
#ifdef USE_SERVOS
    CLI_COMMAND_DEF("smix", "servo mixer",
        "<rule> <servo> <source> <rate> <speed> <min> <max> <box>\r\n"
        "\treset\r\n"
        "\tload <mixer>\r\n"
        "\treverse <servo> <source> r|n", cliServoMix),
#endif
#ifdef USE_SDCARD
    CLI_COMMAND_DEF("sd_info", "sdcard info", NULL, cliSdInfo),
#endif
    CLI_COMMAND_DEF("status", "show status", NULL, cliStatus),
#ifndef SKIP_TASK_STATISTICS
    CLI_COMMAND_DEF("tasks", "show task stats", NULL, cliTasks),
#endif
    CLI_COMMAND_DEF("version", "show version", NULL, cliVersion),
};
#define CMD_COUNT (sizeof(cmdTable) / sizeof(clicmd_t))

static const char * const lookupTableOffOn[] = {
    "OFF", "ON", NULL
};

const char * const lookupTableUnit[] = {
    "IMPERIAL", "METRIC", NULL
};

const char * const lookupTableAlignment[] = {
    "DEFAULT",
    "CW0",
    "CW90",
    "CW180",
    "CW270",
    "CW0FLIP",
    "CW90FLIP",
    "CW180FLIP",
    "CW270FLIP",
    NULL
};

#ifdef GPS
const char * const lookupTableGPSProvider[] = {
    "NMEA", "UBLOX", NULL
};

const char * const lookupTableGPSSBASMode[] = {
    "AUTO", "EGNOS", "WAAS", "MSAS", "GAGAN", NULL
};
#endif

const char * const lookupTableCurrentSensor[] = {
    "NONE", "ADC", "VIRTUAL", NULL
};

const char * const lookupTableGimbalMode[] = {
    "NORMAL", "MIXTILT", NULL
};

const char * const lookupTablePidController[] = {
    "MW23", "MWREWRITE", "LUX", NULL
};

const char * const lookupTableBlackboxDevice[] = {
    "SERIAL", "SPIFLASH", "SDCARD", NULL
};

const char * const lookupTableSerialRX[] = {
    "SPEK1024",
    "SPEK2048",
    "SBUS",
    "SUMD",
    "SUMH",
    "XB-B",
    "XB-B-RJ01",
    "IBUS",
    NULL
};

const char * const lookupTableGyroFilter[] = {
    "OFF", "LOW", "MEDIUM", "HIGH", NULL
};

const char * const lookupTableGyroLpf[] = {
    "OFF",
    "188HZ",
    "98HZ",
    "42HZ",
    "20HZ",
    "10HZ",
    NULL
};

const char * const lookupDeltaMethod[] = {
    "ERROR", "MEASUREMENT", NULL
};


/*static const*/ lookupTableEntry_t lookupTables[] = {
    { lookupTableOffOn, ((sizeof(lookupTableOffOn) / sizeof(char *))-1) },
    { lookupTableUnit, ((sizeof(lookupTableUnit) / sizeof(char *))- 1)  },
    { lookupTableAlignment, ((sizeof(lookupTableAlignment) / sizeof(char *)) - 1) },
#ifdef GPS
    { lookupTableGPSProvider, ((sizeof(lookupTableGPSProvider) / sizeof(char *)) - 1) },
    { lookupTableGPSSBASMode, ((sizeof(lookupTableGPSSBASMode) / sizeof(char *)) - 1) },
#endif
#ifdef BLACKBOX
    { lookupTableBlackboxDevice, ((sizeof(lookupTableBlackboxDevice) / sizeof(char *)) - 1) },
#endif
    { lookupTableCurrentSensor, ((sizeof(lookupTableCurrentSensor) / sizeof(char *)) - 1) },
    { lookupTableGimbalMode, ((sizeof(lookupTableGimbalMode) / sizeof(char *)) - 1) },
    { lookupTablePidController, ((sizeof(lookupTablePidController) / sizeof(char *)) - 1) },
    { lookupTableSerialRX, ((sizeof(lookupTableSerialRX) / sizeof(char *)) - 1) },
    { lookupTableGyroFilter, ((sizeof(lookupTableGyroFilter) / sizeof(char *)) - 1) },
    { lookupTableGyroLpf, ((sizeof(lookupTableGyroLpf) / sizeof(char *)) - 1) },
    { lookupDeltaMethod, ((sizeof(lookupDeltaMethod) / sizeof(char *)) - 1) }
};

<<<<<<< HEAD
#define VALUE_TYPE_OFFSET 0
#define VALUE_SECTION_OFFSET 4
#define VALUE_MODE_OFFSET 6

typedef enum {
    // value type
    VAR_UINT8 = (0 << VALUE_TYPE_OFFSET),
    VAR_INT8 = (1 << VALUE_TYPE_OFFSET),
    VAR_UINT16 = (2 << VALUE_TYPE_OFFSET),
    VAR_INT16 = (3 << VALUE_TYPE_OFFSET),
    VAR_UINT32 = (4 << VALUE_TYPE_OFFSET),
    VAR_FLOAT = (5 << VALUE_TYPE_OFFSET),

    // value section
    MASTER_VALUE = (0 << VALUE_SECTION_OFFSET),
    PROFILE_VALUE = (1 << VALUE_SECTION_OFFSET),
    CONTROL_RATE_VALUE = (2 << VALUE_SECTION_OFFSET),

    // value mode
    MODE_DIRECT = (0 << VALUE_MODE_OFFSET),
    MODE_LOOKUP = (1 << VALUE_MODE_OFFSET)
} cliValueFlag_e;

#define VALUE_TYPE_MASK (0x0F)
#define VALUE_SECTION_MASK (0x30)
#define VALUE_MODE_MASK (0xC0)

typedef struct cliMinMaxConfig_s {
    const int32_t min;
    const int32_t max;
} cliMinMaxConfig_t;

typedef struct cliLookupTableConfig_s {
    const lookupTableIndex_e tableIndex;
} cliLookupTableConfig_t;

typedef union {
    cliLookupTableConfig_t lookup;
    cliMinMaxConfig_t minmax;

} cliValueConfig_t;

typedef struct {
    const char *name;
    const uint8_t type; // see cliValueFlag_e
    const cliValueConfig_t config;

    pgn_t pgn;
    uint16_t offset;
} __attribute__((packed)) clivalue_t;
=======
>>>>>>> 9b62aa0c

const clivalue_t valueTable[] = {
    { "looptime",                   VAR_UINT16 | MASTER_VALUE, .config.minmax = {0, 9000} , PG_IMU_CONFIG, offsetof(imuConfig_t, looptime)},
    { "emf_avoidance",              VAR_UINT8  | MASTER_VALUE | MODE_LOOKUP, .config.lookup = { TABLE_OFF_ON } , PG_SYSTEM_CONFIG, offsetof(systemConfig_t, emf_avoidance)},
    { "i2c_highspeed",              VAR_UINT8  | MASTER_VALUE | MODE_LOOKUP, .config.lookup = { TABLE_OFF_ON } , PG_SYSTEM_CONFIG, offsetof(systemConfig_t, i2c_highspeed)},
    { "gyro_sync",                  VAR_UINT8  | MASTER_VALUE | MODE_LOOKUP, .config.lookup = { TABLE_OFF_ON } , PG_IMU_CONFIG, offsetof(imuConfig_t, gyroSync)},
    { "gyro_sync_denom",            VAR_UINT8  | MASTER_VALUE, .config.minmax = { 1,  32 } , PG_IMU_CONFIG, offsetof(imuConfig_t, gyroSyncDenominator)},

    { "mid_rc",                     VAR_UINT16 | MASTER_VALUE, .config.minmax = { 1200,  1700 } , PG_RX_CONFIG, offsetof(rxConfig_t, midrc)},
    { "min_check",                  VAR_UINT16 | MASTER_VALUE, .config.minmax = { PWM_RANGE_ZERO,  PWM_RANGE_MAX } , PG_RX_CONFIG, offsetof(rxConfig_t, mincheck)},
    { "max_check",                  VAR_UINT16 | MASTER_VALUE, .config.minmax = { PWM_RANGE_ZERO,  PWM_RANGE_MAX } , PG_RX_CONFIG, offsetof(rxConfig_t, maxcheck)},
    { "rssi_channel",               VAR_INT8   | MASTER_VALUE, .config.minmax = { 0,  MAX_SUPPORTED_RC_CHANNEL_COUNT } , PG_RX_CONFIG, offsetof(rxConfig_t, rssi_channel)},
    { "rssi_scale",                 VAR_UINT8  | MASTER_VALUE, .config.minmax = { RSSI_SCALE_MIN,  RSSI_SCALE_MAX } , PG_RX_CONFIG, offsetof(rxConfig_t, rssi_scale)},
    { "rssi_ppm_invert",            VAR_INT8   | MASTER_VALUE | MODE_LOOKUP, .config.lookup = { TABLE_OFF_ON } , PG_RX_CONFIG, offsetof(rxConfig_t, rssi_ppm_invert)},
    { "rc_smoothing",               VAR_INT8   | MASTER_VALUE | MODE_LOOKUP, .config.lookup = { TABLE_OFF_ON } , PG_RX_CONFIG, offsetof(rxConfig_t, rcSmoothing)},
    { "rx_min_usec",                VAR_UINT16 | MASTER_VALUE, .config.minmax = { PWM_PULSE_MIN,  PWM_PULSE_MAX } , PG_RX_CONFIG, offsetof(rxConfig_t, rx_min_usec)},
    { "rx_max_usec",                VAR_UINT16 | MASTER_VALUE, .config.minmax = { PWM_PULSE_MIN,  PWM_PULSE_MAX } , PG_RX_CONFIG, offsetof(rxConfig_t, rx_max_usec)},
    { "serialrx_provider",          VAR_UINT8  | MASTER_VALUE | MODE_LOOKUP, .config.lookup = { TABLE_SERIAL_RX } , PG_RX_CONFIG, offsetof(rxConfig_t, serialrx_provider)},
    { "sbus_inversion",             VAR_UINT8  | MASTER_VALUE | MODE_LOOKUP, .config.lookup = { TABLE_OFF_ON } , PG_RX_CONFIG, offsetof(rxConfig_t, sbus_inversion)},
    { "spektrum_sat_bind",          VAR_UINT8  | MASTER_VALUE, .config.minmax = { SPEKTRUM_SAT_BIND_DISABLED,  SPEKTRUM_SAT_BIND_MAX} , PG_RX_CONFIG, offsetof(rxConfig_t, spektrum_sat_bind)},

    { "input_filtering_mode",       VAR_INT8   | MASTER_VALUE | MODE_LOOKUP, .config.lookup = { TABLE_OFF_ON } , PG_DRIVER_PWM_RX_CONFIG, offsetof(pwmRxConfig_t, inputFilteringMode)},

    { "min_throttle",               VAR_UINT16 | MASTER_VALUE, .config.minmax = { PWM_RANGE_ZERO,  PWM_RANGE_MAX } , PG_MOTOR_AND_SERVO_CONFIG, offsetof(motorAndServoConfig_t, minthrottle)},
    { "max_throttle",               VAR_UINT16 | MASTER_VALUE, .config.minmax = { PWM_RANGE_ZERO,  PWM_RANGE_MAX } , PG_MOTOR_AND_SERVO_CONFIG, offsetof(motorAndServoConfig_t, maxthrottle)},
    { "min_command",                VAR_UINT16 | MASTER_VALUE, .config.minmax = { PWM_RANGE_ZERO,  PWM_RANGE_MAX } , PG_MOTOR_AND_SERVO_CONFIG, offsetof(motorAndServoConfig_t, mincommand)},
    { "servo_center_pulse",         VAR_UINT16 | MASTER_VALUE, .config.minmax = { PWM_RANGE_ZERO,  PWM_RANGE_MAX } , PG_MOTOR_AND_SERVO_CONFIG, offsetof(motorAndServoConfig_t, servoCenterPulse)},
    { "motor_pwm_rate",             VAR_UINT16 | MASTER_VALUE, .config.minmax = { 50,  32000 } , PG_MOTOR_AND_SERVO_CONFIG, offsetof(motorAndServoConfig_t, motor_pwm_rate)},
    { "servo_pwm_rate",             VAR_UINT16 | MASTER_VALUE, .config.minmax = { 50,  498 } , PG_MOTOR_AND_SERVO_CONFIG, offsetof(motorAndServoConfig_t, servo_pwm_rate)},


    { "3d_deadband_low",            VAR_UINT16 | MASTER_VALUE, .config.minmax = { PWM_RANGE_ZERO,  PWM_RANGE_MAX } , PG_MOTOR_3D_CONFIG, offsetof(motor3DConfig_t, deadband3d_low)}, // FIXME upper limit should match code in the mixer, 1500 currently
    { "3d_deadband_high",           VAR_UINT16 | MASTER_VALUE, .config.minmax = { PWM_RANGE_ZERO,  PWM_RANGE_MAX } , PG_MOTOR_3D_CONFIG, offsetof(motor3DConfig_t, deadband3d_high)}, // FIXME lower limit should match code in the mixer, 1500 currently,
    { "3d_neutral",                 VAR_UINT16 | MASTER_VALUE, .config.minmax = { PWM_RANGE_ZERO,  PWM_RANGE_MAX } , PG_MOTOR_3D_CONFIG, offsetof(motor3DConfig_t, neutral3d)},

    { "retarded_arm",               VAR_UINT8  | MASTER_VALUE | MODE_LOOKUP, .config.lookup = { TABLE_OFF_ON } , PG_ARMING_CONFIG, offsetof(armingConfig_t, retarded_arm)},
    { "disarm_kill_switch",         VAR_UINT8  | MASTER_VALUE | MODE_LOOKUP, .config.lookup = { TABLE_OFF_ON } , PG_ARMING_CONFIG, offsetof(armingConfig_t, disarm_kill_switch)},
    { "auto_disarm_delay",          VAR_UINT8  | MASTER_VALUE, .config.minmax = { 0,  60 } , PG_ARMING_CONFIG, offsetof(armingConfig_t, auto_disarm_delay)},
    { "max_arm_angle",              VAR_UINT8  | MASTER_VALUE, .config.minmax = { 0,  180 } , PG_ARMING_CONFIG, offsetof(armingConfig_t, max_arm_angle)},

    { "small_angle",                VAR_UINT8  | MASTER_VALUE, .config.minmax = { 0,  180 } , PG_IMU_CONFIG, offsetof(imuConfig_t, small_angle)},

    { "fixedwing_althold_dir",      VAR_INT8   | MASTER_VALUE, .config.minmax = { -1,  1 }, PG_AIRPLANE_ALT_HOLD_CONFIG, offsetof( airplaneConfig_t, fixedwing_althold_dir) },

    { "reboot_character",           VAR_UINT8  | MASTER_VALUE, .config.minmax = { 48,  126 } , PG_SERIAL_CONFIG, offsetof(serialConfig_t, reboot_character)},

#ifdef GPS
    { "gps_provider",               VAR_UINT8  | MASTER_VALUE | MODE_LOOKUP, .config.lookup = { TABLE_GPS_PROVIDER }, PG_GPS_CONFIG, offsetof(gpsConfig_t, provider)},
    { "gps_sbas_mode",              VAR_UINT8  | MASTER_VALUE | MODE_LOOKUP, .config.lookup = { TABLE_GPS_SBAS_MODE }, PG_GPS_CONFIG, offsetof(gpsConfig_t, sbasMode)},
    { "gps_auto_config",            VAR_UINT8  | MASTER_VALUE | MODE_LOOKUP, .config.lookup = { TABLE_OFF_ON }, PG_GPS_CONFIG, offsetof(gpsConfig_t, autoConfig)},
    { "gps_auto_baud",              VAR_UINT8  | MASTER_VALUE | MODE_LOOKUP, .config.lookup = { TABLE_OFF_ON }, PG_GPS_CONFIG, offsetof(gpsConfig_t, autoBaud)},

    { "gps_pos_p",                  VAR_UINT8  | PROFILE_VALUE, .config.minmax = { 0,  200 }, PG_PID_PROFILE, offsetof(pidProfile_t, P8[PIDPOS]) },
    { "gps_pos_i",                  VAR_UINT8  | PROFILE_VALUE, .config.minmax = { 0,  200 }, PG_PID_PROFILE, offsetof(pidProfile_t, I8[PIDPOS]) },
    { "gps_pos_d",                  VAR_UINT8  | PROFILE_VALUE, .config.minmax = { 0,  200 }, PG_PID_PROFILE, offsetof(pidProfile_t, D8[PIDPOS]) },

    { "gps_posr_p",                 VAR_UINT8  | PROFILE_VALUE, .config.minmax = { 0,  200 }, PG_PID_PROFILE, offsetof(pidProfile_t, P8[PIDPOSR]) },
    { "gps_posr_i",                 VAR_UINT8  | PROFILE_VALUE, .config.minmax = { 0,  200 }, PG_PID_PROFILE, offsetof(pidProfile_t, I8[PIDPOSR]) },
    { "gps_posr_d",                 VAR_UINT8  | PROFILE_VALUE, .config.minmax = { 0,  200 }, PG_PID_PROFILE, offsetof(pidProfile_t, D8[PIDPOSR]) },

    { "gps_nav_p",                 VAR_UINT8  | PROFILE_VALUE, .config.minmax = { 0,  200 }, PG_PID_PROFILE, offsetof(pidProfile_t, P8[PIDNAVR]) },
    { "gps_nav_i",                 VAR_UINT8  | PROFILE_VALUE, .config.minmax = { 0,  200 }, PG_PID_PROFILE, offsetof(pidProfile_t, I8[PIDNAVR]) },
    { "gps_nav_d",                 VAR_UINT8  | PROFILE_VALUE, .config.minmax = { 0,  200 }, PG_PID_PROFILE, offsetof(pidProfile_t, D8[PIDNAVR]) },

    { "gps_wp_radius",              VAR_UINT16 | PROFILE_VALUE, .config.minmax = { 0,  2000 }, PG_PID_PROFILE, offsetof(gpsProfile_t, gps_wp_radius) },

    { "nav_controls_heading",       VAR_UINT8  | PROFILE_VALUE | MODE_LOOKUP, .config.lookup = { TABLE_OFF_ON }, PG_NAVIGATION_CONFIG, offsetof(gpsProfile_t, nav_controls_heading) },
    { "nav_speed_min",              VAR_UINT16 | PROFILE_VALUE, .config.minmax = { 10,  2000 }, PG_NAVIGATION_CONFIG, offsetof(gpsProfile_t, nav_speed_min) },
    { "nav_speed_max",              VAR_UINT16 | PROFILE_VALUE, .config.minmax = { 10,  2000 }, PG_NAVIGATION_CONFIG, offsetof(gpsProfile_t, nav_speed_max) },
    { "nav_slew_rate",              VAR_UINT8  | PROFILE_VALUE, .config.minmax = { 0,  100 }, PG_NAVIGATION_CONFIG, offsetof(gpsProfile_t, nav_slew_rate) },
#endif

#ifdef TELEMETRY
    { "telemetry_switch",           VAR_UINT8  | MASTER_VALUE | MODE_LOOKUP, .config.lookup = { TABLE_OFF_ON } , PG_TELEMETRY_CONFIG, offsetof(telemetryConfig_t, telemetry_switch)},
    { "telemetry_inversion",        VAR_UINT8  | MASTER_VALUE | MODE_LOOKUP, .config.lookup = { TABLE_OFF_ON } , PG_TELEMETRY_CONFIG, offsetof(telemetryConfig_t, telemetry_inversion)},

    { "frsky_default_lattitude",    VAR_FLOAT  | MASTER_VALUE, .config.minmax = { -90.0,  90.0 } , PG_FRSKY_TELEMETRY_CONFIG, offsetof(frskyTelemetryConfig_t, gpsNoFixLatitude)},
    { "frsky_default_longitude",    VAR_FLOAT  | MASTER_VALUE, .config.minmax = { -180.0,  180.0 } , PG_FRSKY_TELEMETRY_CONFIG, offsetof(frskyTelemetryConfig_t, gpsNoFixLongitude)},
    { "frsky_coordinates_format",   VAR_UINT8  | MASTER_VALUE, .config.minmax = { 0,  FRSKY_FORMAT_NMEA } , PG_FRSKY_TELEMETRY_CONFIG, offsetof(frskyTelemetryConfig_t, frsky_coordinate_format)},
    { "frsky_unit",                 VAR_UINT8  | MASTER_VALUE | MODE_LOOKUP, .config.lookup = { TABLE_UNIT } , PG_FRSKY_TELEMETRY_CONFIG, offsetof(frskyTelemetryConfig_t, frsky_unit)},
    { "frsky_vfas_precision",       VAR_UINT8  | MASTER_VALUE, .config.minmax = { FRSKY_VFAS_PRECISION_LOW,  FRSKY_VFAS_PRECISION_HIGH } , PG_FRSKY_TELEMETRY_CONFIG, offsetof(frskyTelemetryConfig_t, frsky_vfas_precision)},

    { "hott_alarm_sound_interval",  VAR_UINT8  | MASTER_VALUE, .config.minmax = { 0,  120 } , PG_HOTT_TELEMETRY_CONFIG, offsetof(hottTelemetryConfig_t, hottAlarmSoundInterval)},
#endif

    { "battery_capacity",           VAR_UINT16 | MASTER_VALUE, .config.minmax = { 0,  20000 } , PG_BATTERY_CONFIG, offsetof(batteryConfig_t, batteryCapacity)},
    { "vbat_scale",                 VAR_UINT8  | MASTER_VALUE, .config.minmax = { VBAT_SCALE_MIN,  VBAT_SCALE_MAX } , PG_BATTERY_CONFIG, offsetof(batteryConfig_t, vbatscale)},
    { "vbat_max_cell_voltage",      VAR_UINT8  | MASTER_VALUE, .config.minmax = { 10,  50 } , PG_BATTERY_CONFIG, offsetof(batteryConfig_t, vbatmaxcellvoltage)},
    { "vbat_min_cell_voltage",      VAR_UINT8  | MASTER_VALUE, .config.minmax = { 10,  50 } , PG_BATTERY_CONFIG, offsetof(batteryConfig_t, vbatmincellvoltage)},
    { "vbat_warning_cell_voltage",  VAR_UINT8  | MASTER_VALUE, .config.minmax = { 10,  50 } , PG_BATTERY_CONFIG, offsetof(batteryConfig_t, vbatwarningcellvoltage)},
    { "current_meter_scale",        VAR_INT16  | MASTER_VALUE, .config.minmax = { -10000,  10000 } , PG_BATTERY_CONFIG, offsetof(batteryConfig_t, currentMeterScale)},
    { "current_meter_offset",       VAR_UINT16 | MASTER_VALUE, .config.minmax = { 0,  3300 } , PG_BATTERY_CONFIG, offsetof(batteryConfig_t, currentMeterOffset)},
    { "multiwii_current_meter_output", VAR_UINT8  | MASTER_VALUE | MODE_LOOKUP, .config.lookup = { TABLE_OFF_ON } , PG_BATTERY_CONFIG, offsetof(batteryConfig_t, multiwiiCurrentMeterOutput)},
    { "current_meter_type",         VAR_UINT8  | MASTER_VALUE | MODE_LOOKUP, .config.lookup = { TABLE_CURRENT_SENSOR } , PG_BATTERY_CONFIG, offsetof(batteryConfig_t, currentMeterType)},

    { "align_gyro",                 VAR_UINT8  | MASTER_VALUE | MODE_LOOKUP, .config.lookup = { TABLE_ALIGNMENT } , PG_SENSOR_ALIGNMENT_CONFIG, offsetof(sensorAlignmentConfig_t, gyro_align)},
    { "align_acc",                  VAR_UINT8  | MASTER_VALUE | MODE_LOOKUP, .config.lookup = { TABLE_ALIGNMENT } , PG_SENSOR_ALIGNMENT_CONFIG, offsetof(sensorAlignmentConfig_t, acc_align)},
    { "align_mag",                  VAR_UINT8  | MASTER_VALUE | MODE_LOOKUP, .config.lookup = { TABLE_ALIGNMENT } , PG_SENSOR_ALIGNMENT_CONFIG, offsetof(sensorAlignmentConfig_t, mag_align)},

    { "align_board_roll",           VAR_INT16  | MASTER_VALUE, .config.minmax = { -180,  360 } , PG_BOARD_ALIGNMENT, offsetof(boardAlignment_t, rollDegrees)},
    { "align_board_pitch",          VAR_INT16  | MASTER_VALUE, .config.minmax = { -180,  360 } , PG_BOARD_ALIGNMENT, offsetof(boardAlignment_t, pitchDegrees)},
    { "align_board_yaw",            VAR_INT16  | MASTER_VALUE, .config.minmax = { -180,  360 } , PG_BOARD_ALIGNMENT, offsetof(boardAlignment_t, yawDegrees)},

    { "max_angle_inclination",      VAR_UINT16 | MASTER_VALUE, .config.minmax = { 100,  900 } , PG_IMU_CONFIG, offsetof(imuConfig_t, max_angle_inclination) },

    { "gyro_lpf",                   VAR_UINT8  | MASTER_VALUE | MODE_LOOKUP, .config.lookup = { TABLE_GYRO_LPF } , PG_GYRO_CONFIG, offsetof(gyroConfig_t, gyro_lpf)},
    { "gyro_soft_lpf",              VAR_FLOAT  | MASTER_VALUE, .config.minmax = { 0,  500 } , PG_GYRO_CONFIG, offsetof(gyroConfig_t, soft_gyro_lpf_hz)},
    { "moron_threshold",            VAR_UINT8  | MASTER_VALUE, .config.minmax = { 0,  128 } , PG_GYRO_CONFIG, offsetof(gyroConfig_t, gyroMovementCalibrationThreshold)},
    { "imu_dcm_kp",                 VAR_UINT16 | MASTER_VALUE, .config.minmax = { 0,  20000 } , PG_IMU_CONFIG, offsetof(imuConfig_t, dcm_kp)},
    { "imu_dcm_ki",                 VAR_UINT16 | MASTER_VALUE, .config.minmax = { 0,  20000 } , PG_IMU_CONFIG, offsetof(imuConfig_t, dcm_ki)},

    { "alt_hold_deadband",          VAR_UINT8  | PROFILE_VALUE, .config.minmax = { 1,  250 } , PG_RC_CONTROLS_CONFIG, offsetof(rcControlsConfig_t, alt_hold_deadband)},
    { "alt_hold_fast_change",       VAR_UINT8  | PROFILE_VALUE | MODE_LOOKUP, .config.lookup = { TABLE_OFF_ON } , PG_RC_CONTROLS_CONFIG, offsetof(rcControlsConfig_t, alt_hold_fast_change)},
    { "deadband",                   VAR_UINT8  | PROFILE_VALUE, .config.minmax = { 0,  32 } , PG_RC_CONTROLS_CONFIG, offsetof(rcControlsConfig_t, deadband)},
    { "yaw_deadband",               VAR_UINT8  | PROFILE_VALUE, .config.minmax = { 0,  100 } , PG_RC_CONTROLS_CONFIG, offsetof(rcControlsConfig_t, yaw_deadband)},
    { "yaw_control_direction",      VAR_INT8   | PROFILE_VALUE, .config.minmax = { -1,  1 } , PG_RC_CONTROLS_CONFIG, offsetof(rcControlsConfig_t, yaw_control_direction) },
    { "3d_deadband_throttle",       VAR_UINT16 | PROFILE_VALUE, .config.minmax = { PWM_RANGE_ZERO,  PWM_RANGE_MAX }, PG_RC_CONTROLS_CONFIG, offsetof(rcControlsConfig_t, deadband3d_throttle) },

    { "throttle_correction_value",  VAR_UINT8  | PROFILE_VALUE, .config.minmax = { 0,  150 } , PG_THROTTLE_CORRECTION_CONFIG, offsetof(throttleCorrectionConfig_t, throttle_correction_value)},
    { "throttle_correction_angle",  VAR_UINT16 | PROFILE_VALUE, .config.minmax = { 1,  900 } , PG_THROTTLE_CORRECTION_CONFIG, offsetof(throttleCorrectionConfig_t, throttle_correction_angle)},


    { "pid_at_min_throttle",        VAR_UINT8  | MASTER_VALUE | MODE_LOOKUP, .config.lookup = { TABLE_OFF_ON } , PG_MIXER_CONFIG, offsetof(mixerConfig_t, pid_at_min_throttle)},
    { "airmode_saturation_limit",   VAR_UINT8  | MASTER_VALUE, .config.minmax = { 0,  100 } , PG_MIXER_CONFIG, offsetof(mixerConfig_t, airmode_saturation_limit)},
    { "yaw_motor_direction",        VAR_INT8   | MASTER_VALUE, .config.minmax = { -1,  1 } , PG_MIXER_CONFIG, offsetof(mixerConfig_t, yaw_motor_direction)},
    { "yaw_jump_prevention_limit",  VAR_UINT16 | MASTER_VALUE, .config.minmax = { YAW_JUMP_PREVENTION_LIMIT_LOW,  YAW_JUMP_PREVENTION_LIMIT_HIGH } , PG_MIXER_CONFIG, offsetof(mixerConfig_t, yaw_jump_prevention_limit)},

#ifdef USE_SERVOS
    { "tri_unarmed_servo",          VAR_INT8   | MASTER_VALUE | MODE_LOOKUP, .config.lookup = { TABLE_OFF_ON } , PG_MIXER_CONFIG, offsetof(mixerConfig_t, tri_unarmed_servo)},
    { "servo_lowpass_freq",         VAR_FLOAT  | MASTER_VALUE, .config.minmax = { 10,  400} , PG_MIXER_CONFIG, offsetof(mixerConfig_t, servo_lowpass_freq)},
    { "servo_lowpass_enable",       VAR_INT8   | MASTER_VALUE | MODE_LOOKUP, .config.lookup = { TABLE_OFF_ON } , PG_MIXER_CONFIG, offsetof(mixerConfig_t, servo_lowpass_enable)},
#endif

    { "default_rate_profile",       VAR_UINT8  | PROFILE_VALUE , .config.minmax = { 0,  MAX_CONTROL_RATE_PROFILE_COUNT - 1 } , PG_RATE_PROFILE_SELECTION, offsetof(rateProfileSelection_t, defaultRateProfileIndex)},

    { "rc_rate",                    VAR_UINT8  | CONTROL_RATE_VALUE, .config.minmax = { 0,  250 } , PG_CONTROL_RATE_PROFILES, offsetof(controlRateConfig_t, rcRate8)},
    { "rc_expo",                    VAR_UINT8  | CONTROL_RATE_VALUE, .config.minmax = { 0,  100 } , PG_CONTROL_RATE_PROFILES, offsetof(controlRateConfig_t, rcExpo8)},
    { "rc_yaw_expo",                VAR_UINT8  | CONTROL_RATE_VALUE, .config.minmax = { 0,  100 } , PG_CONTROL_RATE_PROFILES, offsetof(controlRateConfig_t, rcYawExpo8)},
    { "thr_mid",                    VAR_UINT8  | CONTROL_RATE_VALUE, .config.minmax = { 0,  100 } , PG_CONTROL_RATE_PROFILES, offsetof(controlRateConfig_t, thrMid8)},
    { "thr_expo",                   VAR_UINT8  | CONTROL_RATE_VALUE, .config.minmax = { 0,  100 } , PG_CONTROL_RATE_PROFILES, offsetof(controlRateConfig_t, thrExpo8)},
    { "roll_rate",                  VAR_UINT8  | CONTROL_RATE_VALUE, .config.minmax = { 0,  CONTROL_RATE_CONFIG_ROLL_PITCH_RATE_MAX } , PG_CONTROL_RATE_PROFILES, offsetof(controlRateConfig_t, rates[ROLL])},
    { "pitch_rate",                 VAR_UINT8  | CONTROL_RATE_VALUE, .config.minmax = { 0,  CONTROL_RATE_CONFIG_ROLL_PITCH_RATE_MAX } , PG_CONTROL_RATE_PROFILES, offsetof(controlRateConfig_t, rates[PITCH])},
    { "yaw_rate",                   VAR_UINT8  | CONTROL_RATE_VALUE, .config.minmax = { 0,  CONTROL_RATE_CONFIG_YAW_RATE_MAX } , PG_CONTROL_RATE_PROFILES, offsetof(controlRateConfig_t, rates[YAW])},
    { "tpa_rate",                   VAR_UINT8  | CONTROL_RATE_VALUE, .config.minmax = { 0,  CONTROL_RATE_CONFIG_TPA_MAX} , PG_CONTROL_RATE_PROFILES, offsetof(controlRateConfig_t, dynThrPID)},
    { "tpa_breakpoint",             VAR_UINT16 | CONTROL_RATE_VALUE, .config.minmax = { PWM_RANGE_MIN,  PWM_RANGE_MAX} , PG_CONTROL_RATE_PROFILES, offsetof(controlRateConfig_t, tpa_breakpoint)},

    { "failsafe_delay",             VAR_UINT8  | MASTER_VALUE, .config.minmax = { 0,  200 } , PG_FAILSAFE_CONFIG, offsetof(failsafeConfig_t, failsafe_delay)},
    { "failsafe_off_delay",         VAR_UINT8  | MASTER_VALUE, .config.minmax = { 0,  200 } , PG_FAILSAFE_CONFIG, offsetof(failsafeConfig_t, failsafe_off_delay)},
    { "failsafe_throttle",          VAR_UINT16 | MASTER_VALUE, .config.minmax = { PWM_RANGE_MIN,  PWM_RANGE_MAX } , PG_FAILSAFE_CONFIG, offsetof(failsafeConfig_t, failsafe_throttle)},
    { "failsafe_kill_switch",       VAR_UINT8  | MASTER_VALUE | MODE_LOOKUP, .config.lookup = { TABLE_OFF_ON } , PG_FAILSAFE_CONFIG, offsetof(failsafeConfig_t, failsafe_kill_switch)},
    { "failsafe_throttle_low_delay",VAR_UINT16 | MASTER_VALUE, .config.minmax = { 0,  300 } , PG_FAILSAFE_CONFIG, offsetof(failsafeConfig_t, failsafe_throttle_low_delay)},
    { "failsafe_procedure",         VAR_UINT8  | MASTER_VALUE, .config.minmax = { 0,  1 } , PG_FAILSAFE_CONFIG, offsetof(failsafeConfig_t, failsafe_procedure)},

#ifdef USE_SERVOS
    { "gimbal_mode",                VAR_UINT8  | PROFILE_VALUE | MODE_LOOKUP, .config.lookup = { TABLE_GIMBAL_MODE }, PG_GIMBAL_CONFIG, offsetof(gimbalConfig_t, mode)},
#endif

    { "acc_hardware",               VAR_UINT8  | MASTER_VALUE, .config.minmax = { 0,  ACC_MAX } , PG_SENSOR_SELECTION_CONFIG, offsetof(sensorSelectionConfig_t, acc_hardware)},

    { "acc_cut_hz",                 VAR_UINT8  | PROFILE_VALUE, .config.minmax = { 0,  200 } , PG_ACCELEROMETER_CONFIG, offsetof(accelerometerConfig_t, acc_cut_hz)},
    { "accxy_deadband",             VAR_UINT8  | PROFILE_VALUE, .config.minmax = { 0,  100 } , PG_ACCELEROMETER_CONFIG, offsetof(accelerometerConfig_t, accDeadband.xy)},
    { "accz_deadband",              VAR_UINT8  | PROFILE_VALUE, .config.minmax = { 0,  100 } , PG_ACCELEROMETER_CONFIG, offsetof(accelerometerConfig_t, accDeadband.z)},
    { "accz_lpf_cutoff",            VAR_FLOAT  | PROFILE_VALUE, .config.minmax = { 1,  20 } , PG_ACCELEROMETER_CONFIG, offsetof(accelerometerConfig_t, accz_lpf_cutoff)},
    { "acc_unarmedcal",             VAR_UINT8  | PROFILE_VALUE | MODE_LOOKUP, .config.lookup = { TABLE_OFF_ON } , PG_ACCELEROMETER_CONFIG, offsetof(accelerometerConfig_t, acc_unarmedcal)},
    { "acc_trim_pitch",             VAR_INT16  | PROFILE_VALUE, .config.minmax = { -300,  300 } , PG_ACCELEROMETER_CONFIG, offsetof(accelerometerConfig_t, accelerometerTrims.values.pitch)},
    { "acc_trim_roll",              VAR_INT16  | PROFILE_VALUE, .config.minmax = { -300,  300 } , PG_ACCELEROMETER_CONFIG, offsetof(accelerometerConfig_t, accelerometerTrims.values.roll)},

#ifdef BARO
    { "baro_tab_size",              VAR_UINT8  | PROFILE_VALUE, .config.minmax = { 0,  BARO_SAMPLE_COUNT_MAX } , PG_BAROMETER_CONFIG, offsetof(barometerConfig_t, baro_sample_count)},
    { "baro_noise_lpf",             VAR_FLOAT  | PROFILE_VALUE, .config.minmax = { 0 , 1 } , PG_BAROMETER_CONFIG, offsetof(barometerConfig_t, baro_noise_lpf)},
    { "baro_cf_vel",                VAR_FLOAT  | PROFILE_VALUE, .config.minmax = { 0 , 1 } , PG_BAROMETER_CONFIG, offsetof(barometerConfig_t, baro_cf_vel)},
    { "baro_cf_alt",                VAR_FLOAT  | PROFILE_VALUE, .config.minmax = { 0 , 1 } , PG_BAROMETER_CONFIG, offsetof(barometerConfig_t, baro_cf_alt)},

    { "baro_hardware",              VAR_UINT8  | MASTER_VALUE, .config.minmax = { 0,  BARO_MAX } , PG_SENSOR_SELECTION_CONFIG, offsetof(sensorSelectionConfig_t, baro_hardware)},
#endif

#ifdef MAG
    { "mag_hardware",               VAR_UINT8  | MASTER_VALUE, .config.minmax = { 0,  MAG_MAX } , PG_SENSOR_SELECTION_CONFIG, offsetof(sensorSelectionConfig_t, mag_hardware)},

    { "mag_declination",            VAR_INT16  | PROFILE_VALUE, .config.minmax = { -18000,  18000 } , PG_COMPASS_CONFIGURATION, offsetof(compassConfig_t, mag_declination)},
#endif

    { "pid_delta_method",           VAR_UINT8  | PROFILE_VALUE | MODE_LOOKUP, .config.lookup = { TABLE_DELTA_METHOD } , PG_PID_PROFILE, offsetof(pidProfile_t, deltaMethod)},

    { "pid_controller",             VAR_UINT8  | PROFILE_VALUE | MODE_LOOKUP, .config.lookup = { TABLE_PID_CONTROLLER } , PG_PID_PROFILE, offsetof(pidProfile_t, pidController)},

    { "p_pitch",                    VAR_UINT8  | PROFILE_VALUE, .config.minmax = { PID_MIN,  PID_MAX } , PG_PID_PROFILE, offsetof(pidProfile_t, P8[FD_PITCH])},
    { "i_pitch",                    VAR_UINT8  | PROFILE_VALUE, .config.minmax = { PID_MIN,  PID_MAX } , PG_PID_PROFILE, offsetof(pidProfile_t, I8[FD_PITCH])},
    { "d_pitch",                    VAR_UINT8  | PROFILE_VALUE, .config.minmax = { PID_MIN,  PID_MAX } , PG_PID_PROFILE, offsetof(pidProfile_t, D8[FD_PITCH])},
    { "p_roll",                     VAR_UINT8  | PROFILE_VALUE, .config.minmax = { PID_MIN,  PID_MAX } , PG_PID_PROFILE, offsetof(pidProfile_t, P8[FD_ROLL])},
    { "i_roll",                     VAR_UINT8  | PROFILE_VALUE, .config.minmax = { PID_MIN,  PID_MAX } , PG_PID_PROFILE, offsetof(pidProfile_t, I8[FD_ROLL])},
    { "d_roll",                     VAR_UINT8  | PROFILE_VALUE, .config.minmax = { PID_MIN,  PID_MAX } , PG_PID_PROFILE, offsetof(pidProfile_t, D8[FD_ROLL])},
    { "p_yaw",                      VAR_UINT8  | PROFILE_VALUE, .config.minmax = { PID_MIN,  PID_MAX } , PG_PID_PROFILE, offsetof(pidProfile_t, P8[FD_YAW])},
    { "i_yaw",                      VAR_UINT8  | PROFILE_VALUE, .config.minmax = { PID_MIN,  PID_MAX } , PG_PID_PROFILE, offsetof(pidProfile_t, I8[FD_YAW])},
    { "d_yaw",                      VAR_UINT8  | PROFILE_VALUE, .config.minmax = { PID_MIN,  PID_MAX } , PG_PID_PROFILE, offsetof(pidProfile_t, D8[FD_YAW])},

    { "p_pitchf",                   VAR_FLOAT  | PROFILE_VALUE, .config.minmax = { PID_F_MIN,  PID_F_MAX } , PG_PID_PROFILE, offsetof(pidProfile_t, P_f[FD_PITCH])},
    { "i_pitchf",                   VAR_FLOAT  | PROFILE_VALUE, .config.minmax = { PID_F_MIN,  PID_F_MAX } , PG_PID_PROFILE, offsetof(pidProfile_t, I_f[FD_PITCH])},
    { "d_pitchf",                   VAR_FLOAT  | PROFILE_VALUE, .config.minmax = { PID_F_MIN,  PID_F_MAX } , PG_PID_PROFILE, offsetof(pidProfile_t, D_f[FD_PITCH])},
    { "p_rollf",                    VAR_FLOAT  | PROFILE_VALUE, .config.minmax = { PID_F_MIN,  PID_F_MAX } , PG_PID_PROFILE, offsetof(pidProfile_t, P_f[FD_ROLL])},
    { "i_rollf",                    VAR_FLOAT  | PROFILE_VALUE, .config.minmax = { PID_F_MIN,  PID_F_MAX } , PG_PID_PROFILE, offsetof(pidProfile_t, I_f[FD_ROLL])},
    { "d_rollf",                    VAR_FLOAT  | PROFILE_VALUE, .config.minmax = { PID_F_MIN,  PID_F_MAX } , PG_PID_PROFILE, offsetof(pidProfile_t, D_f[FD_ROLL])},
    { "p_yawf",                     VAR_FLOAT  | PROFILE_VALUE, .config.minmax = { PID_F_MIN,  PID_F_MAX } , PG_PID_PROFILE, offsetof(pidProfile_t, P_f[FD_YAW])},
    { "i_yawf",                     VAR_FLOAT  | PROFILE_VALUE, .config.minmax = { PID_F_MIN,  PID_F_MAX } , PG_PID_PROFILE, offsetof(pidProfile_t, I_f[FD_YAW])},
    { "d_yawf",                     VAR_FLOAT  | PROFILE_VALUE, .config.minmax = { PID_F_MIN,  PID_F_MAX } , PG_PID_PROFILE, offsetof(pidProfile_t, D_f[FD_YAW])},

    { "level_horizon",              VAR_FLOAT  | PROFILE_VALUE, .config.minmax = { 0,  10 } , PG_PID_PROFILE, offsetof(pidProfile_t, H_level)},
    { "level_angle",                VAR_FLOAT  | PROFILE_VALUE, .config.minmax = { 0,  10 } , PG_PID_PROFILE, offsetof(pidProfile_t, A_level)},
    { "sensitivity_horizon",        VAR_UINT8  | PROFILE_VALUE, .config.minmax = { 0,  250 } , PG_PID_PROFILE, offsetof(pidProfile_t, H_sensitivity)},

    { "p_alt",                      VAR_UINT8  | PROFILE_VALUE, .config.minmax = { PID_MIN,  PID_MAX } , PG_PID_PROFILE, offsetof(pidProfile_t, P8[PIDALT])},
    { "i_alt",                      VAR_UINT8  | PROFILE_VALUE, .config.minmax = { PID_MIN,  PID_MAX } , PG_PID_PROFILE, offsetof(pidProfile_t, I8[PIDALT])},
    { "d_alt",                      VAR_UINT8  | PROFILE_VALUE, .config.minmax = { PID_MIN,  PID_MAX } , PG_PID_PROFILE, offsetof(pidProfile_t, D8[PIDALT])},

    { "p_level",                    VAR_UINT8  | PROFILE_VALUE, .config.minmax = { PID_MIN,  PID_MAX } , PG_PID_PROFILE, offsetof(pidProfile_t, P8[PIDLEVEL])},
    { "i_level",                    VAR_UINT8  | PROFILE_VALUE, .config.minmax = { PID_MIN,  PID_MAX } , PG_PID_PROFILE, offsetof(pidProfile_t, I8[PIDLEVEL])},
    { "d_level",                    VAR_UINT8  | PROFILE_VALUE, .config.minmax = { PID_MIN,  PID_MAX } , PG_PID_PROFILE, offsetof(pidProfile_t, D8[PIDLEVEL])},

    { "p_vel",                      VAR_UINT8  | PROFILE_VALUE, .config.minmax = { PID_MIN,  PID_MAX } , PG_PID_PROFILE, offsetof(pidProfile_t, P8[PIDVEL])},
    { "i_vel",                      VAR_UINT8  | PROFILE_VALUE, .config.minmax = { PID_MIN,  PID_MAX } , PG_PID_PROFILE, offsetof(pidProfile_t, I8[PIDVEL])},
    { "d_vel",                      VAR_UINT8  | PROFILE_VALUE, .config.minmax = { PID_MIN,  PID_MAX } , PG_PID_PROFILE, offsetof(pidProfile_t, D8[PIDVEL])},

    { "yaw_p_limit",                VAR_UINT16 | PROFILE_VALUE, .config.minmax = { YAW_P_LIMIT_MIN, YAW_P_LIMIT_MAX } , PG_PID_PROFILE, offsetof(pidProfile_t, yaw_p_limit)},
    { "dterm_cut_hz",               VAR_FLOAT  | PROFILE_VALUE, .config.minmax = {0, 500 } , PG_PID_PROFILE, offsetof(pidProfile_t, dterm_cut_hz)},

#ifdef GTUNE
    { "gtune_loP_rll",              VAR_UINT8  | PROFILE_VALUE, .config.minmax = { 10,  200 } , PG_GTUNE_CONFIG, offsetof(gtuneConfig_t, gtune_lolimP[FD_ROLL])},
    { "gtune_loP_ptch",             VAR_UINT8  | PROFILE_VALUE, .config.minmax = { 10,  200 } , PG_GTUNE_CONFIG, offsetof(gtuneConfig_t, gtune_lolimP[FD_PITCH])},
    { "gtune_loP_yw",               VAR_UINT8  | PROFILE_VALUE, .config.minmax = { 10,  200 } , PG_GTUNE_CONFIG, offsetof(gtuneConfig_t, gtune_lolimP[FD_YAW])},
    { "gtune_hiP_rll",              VAR_UINT8  | PROFILE_VALUE, .config.minmax = { 0,  200 } , PG_GTUNE_CONFIG, offsetof(gtuneConfig_t, gtune_hilimP[FD_ROLL])},
    { "gtune_hiP_ptch",             VAR_UINT8  | PROFILE_VALUE, .config.minmax = { 0,  200 } , PG_GTUNE_CONFIG, offsetof(gtuneConfig_t, gtune_hilimP[FD_PITCH])},
    { "gtune_hiP_yw",               VAR_UINT8  | PROFILE_VALUE, .config.minmax = { 0,  200 } , PG_GTUNE_CONFIG, offsetof(gtuneConfig_t, gtune_hilimP[FD_YAW])},
    { "gtune_pwr",                  VAR_UINT8  | PROFILE_VALUE, .config.minmax = { 0,  10 } , PG_GTUNE_CONFIG, offsetof(gtuneConfig_t, gtune_pwr)},
    { "gtune_settle_time",          VAR_UINT16 | PROFILE_VALUE, .config.minmax = { 200,  1000 } , PG_GTUNE_CONFIG, offsetof(gtuneConfig_t, gtune_settle_time)},
    { "gtune_average_cycles",       VAR_UINT8  | PROFILE_VALUE, .config.minmax = { 8,  128 } , PG_GTUNE_CONFIG, offsetof(gtuneConfig_t, gtune_average_cycles)},
#endif

#ifdef BLACKBOX
    { "blackbox_rate_num",          VAR_UINT8  | MASTER_VALUE, .config.minmax = { 1,  32 } , PG_BLACKBOX_CONFIG, offsetof(blackboxConfig_t, rate_num)},
    { "blackbox_rate_denom",        VAR_UINT8  | MASTER_VALUE, .config.minmax = { 1,  32 } , PG_BLACKBOX_CONFIG, offsetof(blackboxConfig_t, rate_denom)},
    { "blackbox_device",            VAR_UINT8  | MASTER_VALUE | MODE_LOOKUP, .config.lookup = { TABLE_BLACKBOX_DEVICE } , PG_BLACKBOX_CONFIG, offsetof(blackboxConfig_t, device)},
#endif

    { "magzero_x",                  VAR_INT16  | MASTER_VALUE, .config.minmax = { -32768,  32767 } , PG_SENSOR_TRIMS, offsetof(sensorTrims_t, magZero.raw[X])},
    { "magzero_y",                  VAR_INT16  | MASTER_VALUE, .config.minmax = { -32768,  32767 } , PG_SENSOR_TRIMS, offsetof(sensorTrims_t, magZero.raw[Y])},
    { "magzero_z",                  VAR_INT16  | MASTER_VALUE, .config.minmax = { -32768,  32767 } , PG_SENSOR_TRIMS, offsetof(sensorTrims_t, magZero.raw[Z])},
};

<<<<<<< HEAD
typedef union {
    int32_t int_value;
    float float_value;
} int_float_value_t;

static void cliSetVar(const clivalue_t *var, const int_float_value_t value);
=======
#define VALUE_COUNT (sizeof(valueTable) / sizeof(clivalue_t))
uint8_t numberOfRecordsInCLITable = VALUE_COUNT;

void cliSetVar(const clivalue_t *var, const int_float_value_t value);
>>>>>>> 9b62aa0c
static void cliPrintVar(const clivalue_t *var, uint32_t full);
static void cliPrint(const char *str);
static void cliPrintf(const char *fmt, ...);
static void cliWrite(uint8_t ch);

static void cliPrompt(void)
{
    cliPrint("\r\n# ");
    bufWriterFlush(cliWriter);
}

static void cliShowParseError(void)
{
    cliPrint("Parse error\r\n");
}

static void cliShowArgumentRangeError(char *name, int min, int max)
{
    cliPrintf("%s must be between %d and %d\r\n", name, min, max);
}

static char *processChannelRangeArgs(char *ptr, channelRange_t *range, uint8_t *validArgumentCount)
{
    int val;

    for (int argIndex = 0; argIndex < 2; argIndex++) {
        ptr = strchr(ptr, ' ');
        if (ptr) {
            val = atoi(++ptr);
            val = CHANNEL_VALUE_TO_STEP(val);
            if (val >= MIN_MODE_RANGE_STEP && val <= MAX_MODE_RANGE_STEP) {
                if (argIndex == 0) {
                    range->startStep = val;
                } else {
                    range->endStep = val;
                }
                (*validArgumentCount)++;
            }
        }
    }

    return ptr;
}

// Check if a string's length is zero
static bool isEmpty(const char *string)
{
    return *string == '\0';
}

static void cliRxFail(char *cmdline)
{
    uint8_t channel;
    char buf[3];

    if (isEmpty(cmdline)) {
        // print out rxConfig failsafe settings
        for (channel = 0; channel < MAX_SUPPORTED_RC_CHANNEL_COUNT; channel++) {
            cliRxFail(itoa(channel, buf, 10));
        }
    } else {
        char *ptr = cmdline;
        channel = atoi(ptr++);
        if ((channel < MAX_SUPPORTED_RC_CHANNEL_COUNT)) {

            rxFailsafeChannelConfig_t *failsafeChannelConfig = failsafeChannelConfigs(channel);

            uint16_t value;
            rxFailsafeChannelType_e type = (channel < NON_AUX_CHANNEL_COUNT) ? RX_FAILSAFE_TYPE_FLIGHT : RX_FAILSAFE_TYPE_AUX;
            rxFailsafeChannelMode_e mode = failsafeChannelConfig->mode;
            bool requireValue = failsafeChannelConfig->mode == RX_FAILSAFE_MODE_SET;

            ptr = strchr(ptr, ' ');
            if (ptr) {
                char *p = strchr(rxFailsafeModeCharacters, *(++ptr));
                if (p) {
                    uint8_t requestedMode = p - rxFailsafeModeCharacters;
                    mode = rxFailsafeModesTable[type][requestedMode];
                } else {
                    mode = RX_FAILSAFE_MODE_INVALID;
                }
                if (mode == RX_FAILSAFE_MODE_INVALID) {
                    cliShowParseError();
                    return;
                }

                requireValue = mode == RX_FAILSAFE_MODE_SET;

                ptr = strchr(ptr, ' ');
                if (ptr) {
                    if (!requireValue) {
                        cliShowParseError();
                        return;
                    }
                    value = atoi(++ptr);
                    value = CHANNEL_VALUE_TO_RXFAIL_STEP(value);
                    if (value > MAX_RXFAIL_RANGE_STEP) {
                        cliPrint("Value out of range\r\n");
                        return;
                    }

                    failsafeChannelConfig->step = value;
                } else if (requireValue) {
                    cliShowParseError();
                    return;
                }
                failsafeChannelConfig->mode = mode;

            }

            char modeCharacter = rxFailsafeModeCharacters[failsafeChannelConfig->mode];

            // triple use of cliPrintf below
            // 1. acknowledge interpretation on command,
            // 2. query current setting on single item,
            // 3. recursive use for full list.

            if (requireValue) {
                cliPrintf("rxfail %u %c %d\r\n",
                    channel,
                    modeCharacter,
                    RXFAIL_STEP_TO_CHANNEL_VALUE(failsafeChannelConfig->step)
                );
            } else {
                cliPrintf("rxfail %u %c\r\n",
                    channel,
                    modeCharacter
                );
            }
        } else {
            cliShowArgumentRangeError("channel", 0, MAX_SUPPORTED_RC_CHANNEL_COUNT - 1);
        }
    }
}

static void cliAux(char *cmdline)
{
    int i, val = 0;
    char *ptr;

    if (isEmpty(cmdline)) {
        // print out aux channel settings
        for (i = 0; i < MAX_MODE_ACTIVATION_CONDITION_COUNT; i++) {
            modeActivationCondition_t *mac = &modeActivationProfile()->modeActivationConditions[i];
            cliPrintf("aux %u %u %u %u %u\r\n",
                i,
                mac->modeId,
                mac->auxChannelIndex,
                MODE_STEP_TO_CHANNEL_VALUE(mac->range.startStep),
                MODE_STEP_TO_CHANNEL_VALUE(mac->range.endStep)
            );
        }
    } else {
        ptr = cmdline;
        i = atoi(ptr++);
        if (i < MAX_MODE_ACTIVATION_CONDITION_COUNT) {
            modeActivationCondition_t *mac = &modeActivationProfile()->modeActivationConditions[i];
            uint8_t validArgumentCount = 0;
            ptr = strchr(ptr, ' ');
            if (ptr) {
                val = atoi(++ptr);
                if (val >= 0 && val < CHECKBOX_ITEM_COUNT) {
                    mac->modeId = val;
                    validArgumentCount++;
                }
            }
            ptr = strchr(ptr, ' ');
            if (ptr) {
                val = atoi(++ptr);
                if (val >= 0 && val < MAX_AUX_CHANNEL_COUNT) {
                    mac->auxChannelIndex = val;
                    validArgumentCount++;
                }
            }
            ptr = processChannelRangeArgs(ptr, &mac->range, &validArgumentCount);

            if (validArgumentCount != 4) {
                memset(mac, 0, sizeof(modeActivationCondition_t));
            }
        } else {
            cliShowArgumentRangeError("index", 0, MAX_MODE_ACTIVATION_CONDITION_COUNT - 1);
        }
    }
}

static void cliSerial(char *cmdline)
{
    int i, val;
    char *ptr;

    if (isEmpty(cmdline)) {
        for (i = 0; i < SERIAL_PORT_COUNT; i++) {
            if (!serialIsPortAvailable(serialConfig()->portConfigs[i].identifier)) {
                continue;
            };
            cliPrintf("serial %d %d %ld %ld %ld %ld\r\n" ,
                serialConfig()->portConfigs[i].identifier,
                serialConfig()->portConfigs[i].functionMask,
                baudRates[serialConfig()->portConfigs[i].msp_baudrateIndex],
                baudRates[serialConfig()->portConfigs[i].gps_baudrateIndex],
                baudRates[serialConfig()->portConfigs[i].telemetry_baudrateIndex],
                baudRates[serialConfig()->portConfigs[i].blackbox_baudrateIndex]
            );
        }
        return;
    }

    serialPortConfig_t portConfig;
    memset(&portConfig, 0 , sizeof(portConfig));

    serialPortConfig_t *currentConfig;

    uint8_t validArgumentCount = 0;

    ptr = cmdline;

    val = atoi(ptr++);
    currentConfig = serialFindPortConfiguration(val);
    if (currentConfig) {
        portConfig.identifier = val;
        validArgumentCount++;
    }

    ptr = strchr(ptr, ' ');
    if (ptr) {
        val = atoi(++ptr);
        portConfig.functionMask = val & 0xFFFF;
        validArgumentCount++;
    }

    for (i = 0; i < 4; i ++) {
        ptr = strchr(ptr, ' ');
        if (!ptr) {
            break;
        }

        val = atoi(++ptr);

        uint8_t baudRateIndex = lookupBaudRateIndex(val);
        if (baudRates[baudRateIndex] != (uint32_t) val) {
            break;
        }

        switch(i) {
            case 0:
                if (baudRateIndex < BAUD_9600 || baudRateIndex > BAUD_115200) {
                    continue;
                }
                portConfig.msp_baudrateIndex = baudRateIndex;
                break;
            case 1:
                if (baudRateIndex < BAUD_9600 || baudRateIndex > BAUD_115200) {
                    continue;
                }
                portConfig.gps_baudrateIndex = baudRateIndex;
                break;
            case 2:
                if (baudRateIndex != BAUD_AUTO && baudRateIndex > BAUD_115200) {
                    continue;
                }
                portConfig.telemetry_baudrateIndex = baudRateIndex;
                break;
            case 3:
                if (baudRateIndex < BAUD_19200 || baudRateIndex > BAUD_250000) {
                    continue;
                }
                portConfig.blackbox_baudrateIndex = baudRateIndex;
                break;
        }

        validArgumentCount++;
    }

    if (validArgumentCount < 6) {
        cliShowParseError();
        return;
    }

    memcpy(currentConfig, &portConfig, sizeof(portConfig));

}

static void cliAdjustmentRange(char *cmdline)
{
    int i, val = 0;
    char *ptr;

    if (isEmpty(cmdline)) {
        // print out adjustment ranges channel settings
        for (i = 0; i < MAX_ADJUSTMENT_RANGE_COUNT; i++) {
            adjustmentRange_t *ar = &adjustmentProfile()->adjustmentRanges[i];
            cliPrintf("adjrange %u %u %u %u %u %u %u\r\n",
                i,
                ar->adjustmentIndex,
                ar->auxChannelIndex,
                MODE_STEP_TO_CHANNEL_VALUE(ar->range.startStep),
                MODE_STEP_TO_CHANNEL_VALUE(ar->range.endStep),
                ar->adjustmentFunction,
                ar->auxSwitchChannelIndex
            );
        }
    } else {
        ptr = cmdline;
        i = atoi(ptr++);
        if (i < MAX_ADJUSTMENT_RANGE_COUNT) {
            adjustmentRange_t *ar = &adjustmentProfile()->adjustmentRanges[i];
            uint8_t validArgumentCount = 0;

            ptr = strchr(ptr, ' ');
            if (ptr) {
                val = atoi(++ptr);
                if (val >= 0 && val < MAX_SIMULTANEOUS_ADJUSTMENT_COUNT) {
                    ar->adjustmentIndex = val;
                    validArgumentCount++;
                }
            }
            ptr = strchr(ptr, ' ');
            if (ptr) {
                val = atoi(++ptr);
                if (val >= 0 && val < MAX_AUX_CHANNEL_COUNT) {
                    ar->auxChannelIndex = val;
                    validArgumentCount++;
                }
            }

            ptr = processChannelRangeArgs(ptr, &ar->range, &validArgumentCount);

            ptr = strchr(ptr, ' ');
            if (ptr) {
                val = atoi(++ptr);
                if (val >= 0 && val < ADJUSTMENT_FUNCTION_COUNT) {
                    ar->adjustmentFunction = val;
                    validArgumentCount++;
                }
            }
            ptr = strchr(ptr, ' ');
            if (ptr) {
                val = atoi(++ptr);
                if (val >= 0 && val < MAX_AUX_CHANNEL_COUNT) {
                    ar->auxSwitchChannelIndex = val;
                    validArgumentCount++;
                }
            }

            if (validArgumentCount != 6) {
                memset(ar, 0, sizeof(adjustmentRange_t));
                cliShowParseError();
            }
        } else {
            cliShowArgumentRangeError("index", 0, MAX_ADJUSTMENT_RANGE_COUNT - 1);
        }
    }
}

static void cliMotorMix(char *cmdline)
{
#ifdef USE_QUAD_MIXER_ONLY
    UNUSED(cmdline);
#else
    int i, check = 0;
    int num_motors = 0;
    uint8_t len;
    char ftoaBuffer[FTOA_BUFFER_SIZE];
    char *ptr;

    if (isEmpty(cmdline)) {
        cliPrint("Motor\tThr\tRoll\tPitch\tYaw\r\n");
        for (i = 0; i < MAX_SUPPORTED_MOTORS; i++) {
            if (customMotorMixer(i)->throttle == 0.0f)
                break;
            num_motors++;
            cliPrintf("#%d:\t", i);
            cliPrintf("%s\t", ftoa(customMotorMixer(i)->throttle, ftoaBuffer));
            cliPrintf("%s\t", ftoa(customMotorMixer(i)->roll, ftoaBuffer));
            cliPrintf("%s\t", ftoa(customMotorMixer(i)->pitch, ftoaBuffer));
            cliPrintf("%s\r\n", ftoa(customMotorMixer(i)->yaw, ftoaBuffer));
        }
        return;
    } else if (strncasecmp(cmdline, "reset", 5) == 0) {
        // erase custom mixer
        for (i = 0; i < MAX_SUPPORTED_MOTORS; i++)
            customMotorMixer(i)->throttle = 0.0f;
    } else if (strncasecmp(cmdline, "load", 4) == 0) {
        ptr = strchr(cmdline, ' ');
        if (ptr) {
            len = strlen(++ptr);
            for (i = 0; ; i++) {
                if (mixerNames[i] == NULL) {
                    cliPrint("Invalid name\r\n");
                    break;
                }
                if (strncasecmp(ptr, mixerNames[i], len) == 0) {
                    mixerLoadMix(i, customMotorMixer(0));
                    cliPrintf("Loaded %s\r\n", mixerNames[i]);
                    cliMotorMix("");
                    break;
                }
            }
        }
    } else {
        ptr = cmdline;
        i = atoi(ptr); // get motor number
        if (i < MAX_SUPPORTED_MOTORS) {
            ptr = strchr(ptr, ' ');
            if (ptr) {
                customMotorMixer(i)->throttle = fastA2F(++ptr);
                check++;
            }
            ptr = strchr(ptr, ' ');
            if (ptr) {
                customMotorMixer(i)->roll = fastA2F(++ptr);
                check++;
            }
            ptr = strchr(ptr, ' ');
            if (ptr) {
                customMotorMixer(i)->pitch = fastA2F(++ptr);
                check++;
            }
            ptr = strchr(ptr, ' ');
            if (ptr) {
                customMotorMixer(i)->yaw = fastA2F(++ptr);
                check++;
            }
            if (check != 4) {
                cliShowParseError();
            } else {
                cliMotorMix("");
            }
        } else {
            cliShowArgumentRangeError("index", 0, MAX_SUPPORTED_MOTORS - 1);
        }
    }
#endif
}

static void cliRxRange(char *cmdline)
{
    int i, validArgumentCount = 0;
    char *ptr;

    if (isEmpty(cmdline)) {
        for (i = 0; i < NON_AUX_CHANNEL_COUNT; i++) {
            rxChannelRangeConfiguration_t *channelRangeConfiguration = channelRanges(i);
            cliPrintf("rxrange %u %u %u\r\n", i, channelRangeConfiguration->min, channelRangeConfiguration->max);
        }
    } else if (strcasecmp(cmdline, "reset") == 0) {
        pgReset_channelRanges(channelRanges(0));
    } else {
        ptr = cmdline;
        i = atoi(ptr);
        if (i >= 0 && i < NON_AUX_CHANNEL_COUNT) {
            int rangeMin, rangeMax;

            ptr = strchr(ptr, ' ');
            if (ptr) {
                rangeMin = atoi(++ptr);
                validArgumentCount++;
            }

            ptr = strchr(ptr, ' ');
            if (ptr) {
                rangeMax = atoi(++ptr);
                validArgumentCount++;
            }

            if (validArgumentCount != 2) {
                cliShowParseError();
            } else if (rangeMin < PWM_PULSE_MIN || rangeMin > PWM_PULSE_MAX || rangeMax < PWM_PULSE_MIN || rangeMax > PWM_PULSE_MAX) {
                cliShowParseError();
            } else {
                rxChannelRangeConfiguration_t *channelRangeConfiguration = channelRanges(i);
                channelRangeConfiguration->min = rangeMin;
                channelRangeConfiguration->max = rangeMax;
            }
        } else {
            cliShowArgumentRangeError("channel", 0, NON_AUX_CHANNEL_COUNT - 1);
        }
    }
}

#ifdef LED_STRIP
static void cliLed(char *cmdline)
{
    int i;
    char *ptr;
    char ledConfigBuffer[20];

    if (isEmpty(cmdline)) {
        for (i = 0; i < MAX_LED_STRIP_LENGTH; i++) {
            generateLedConfig(i, ledConfigBuffer, sizeof(ledConfigBuffer));
            cliPrintf("led %u %s\r\n", i, ledConfigBuffer);
        }
    } else {
        ptr = cmdline;
        i = atoi(ptr);
        if (i < MAX_LED_STRIP_LENGTH) {
            ptr = strchr(cmdline, ' ');
            if (!parseLedStripConfig(i, ++ptr)) {
                cliShowParseError();
            }
        } else {
            cliShowArgumentRangeError("index", 0, MAX_LED_STRIP_LENGTH - 1);
        }
    }
}

static void cliColor(char *cmdline)
{
    int i;
    char *ptr;

    if (isEmpty(cmdline)) {
        for (i = 0; i < CONFIGURABLE_COLOR_COUNT; i++) {
            cliPrintf("color %u %d,%u,%u\r\n",
                i,
                colors(i)->h,
                colors(i)->s,
                colors(i)->v
            );
        }
    } else {
        ptr = cmdline;
        i = atoi(ptr);
        if (i < CONFIGURABLE_COLOR_COUNT) {
            ptr = strchr(cmdline, ' ');
            if (!parseColor(i, ++ptr)) {
                cliShowParseError();
            }
        } else {
            cliShowArgumentRangeError("index", 0, CONFIGURABLE_COLOR_COUNT - 1);
        }
    }
}
#endif

#ifdef USE_SERVOS
static void cliServo(char *cmdline)
{
    enum { SERVO_ARGUMENT_COUNT = 8 };
    int16_t arguments[SERVO_ARGUMENT_COUNT];

    servoParam_t *servo;

    int i;
    char *ptr;

    if (isEmpty(cmdline)) {
        // print out servo settings
        for (i = 0; i < MAX_SUPPORTED_SERVOS; i++) {
            servo = &servoProfile()->servoConf[i];

            cliPrintf("servo %u %d %d %d %d %d %d %d\r\n",
                i,
                servo->min,
                servo->max,
                servo->middle,
                servo->angleAtMin,
                servo->angleAtMax,
                servo->rate,
                servo->forwardFromChannel
            );
        }
    } else {
        int validArgumentCount = 0;

        ptr = cmdline;

        // Command line is integers (possibly negative) separated by spaces, no other characters allowed.

        // If command line doesn't fit the format, don't modify the config
        while (*ptr) {
            if (*ptr == '-' || (*ptr >= '0' && *ptr <= '9')) {
                if (validArgumentCount >= SERVO_ARGUMENT_COUNT) {
                    cliShowParseError();
                    return;
                }

                arguments[validArgumentCount++] = atoi(ptr);

                do {
                    ptr++;
                } while (*ptr >= '0' && *ptr <= '9');
            } else if (*ptr == ' ') {
                ptr++;
            } else {
                cliShowParseError();
                return;
            }
        }

        enum {INDEX = 0, MIN, MAX, MIDDLE, ANGLE_AT_MIN, ANGLE_AT_MAX, RATE, FORWARD};

        i = arguments[INDEX];

        // Check we got the right number of args and the servo index is correct (don't validate the other values)
        if (validArgumentCount != SERVO_ARGUMENT_COUNT || i < 0 || i >= MAX_SUPPORTED_SERVOS) {
            cliShowParseError();
            return;
        }

        servo = &servoProfile()->servoConf[i];

        if (
            arguments[MIN] < PWM_PULSE_MIN || arguments[MIN] > PWM_PULSE_MAX ||
            arguments[MAX] < PWM_PULSE_MIN || arguments[MAX] > PWM_PULSE_MAX ||
            arguments[MIDDLE] < arguments[MIN] || arguments[MIDDLE] > arguments[MAX] ||
            arguments[MIN] > arguments[MAX] || arguments[MAX] < arguments[MIN] ||
            arguments[RATE] < -100 || arguments[RATE] > 100 ||
            arguments[FORWARD] >= MAX_SUPPORTED_RC_CHANNEL_COUNT ||
            arguments[ANGLE_AT_MIN] < 0 || arguments[ANGLE_AT_MIN] > 180 ||
            arguments[ANGLE_AT_MAX] < 0 || arguments[ANGLE_AT_MAX] > 180
        ) {
            cliShowParseError();
            return;
        }

        servo->min = arguments[1];
        servo->max = arguments[2];
        servo->middle = arguments[3];
        servo->angleAtMin = arguments[4];
        servo->angleAtMax = arguments[5];
        servo->rate = arguments[6];
        servo->forwardFromChannel = arguments[7];
    }
}
#endif

#ifdef USE_SERVOS
static void cliServoMix(char *cmdline)
{
    int i;
    uint8_t len;
    char *ptr;
    int args[8], check = 0;
    len = strlen(cmdline);

    if (len == 0) {

        cliPrint("Rule\tServo\tSource\tRate\tSpeed\tMin\tMax\tBox\r\n");

        for (i = 0; i < MAX_SERVO_RULES; i++) {
            if (customServoMixer(i)->rate == 0)
                break;

            cliPrintf("#%d:\t%d\t%d\t%d\t%d\t%d\t%d\t%d\r\n",
                i,
                customServoMixer(i)->targetChannel,
                customServoMixer(i)->inputSource,
                customServoMixer(i)->rate,
                customServoMixer(i)->speed,
                customServoMixer(i)->min,
                customServoMixer(i)->max,
                customServoMixer(i)->box
            );
        }
        cliPrintf("\r\n");
        return;
    } else if (strncasecmp(cmdline, "reset", 5) == 0) {
        // erase custom mixer
        memset(customServoMixer_arr(), 0, sizeof(*customServoMixer_arr()));
        for (i = 0; i < MAX_SUPPORTED_SERVOS; i++) {
            servoProfile()->servoConf[i].reversedSources = 0;
        }
    } else if (strncasecmp(cmdline, "load", 4) == 0) {
        ptr = strchr(cmdline, ' ');
        if (ptr) {
            len = strlen(++ptr);
            for (i = 0; ; i++) {
                if (mixerNames[i] == NULL) {
                    cliPrintf("Invalid name\r\n");
                    break;
                }
                if (strncasecmp(ptr, mixerNames[i], len) == 0) {
                    servoMixerLoadMix(i, customServoMixer(0));
                    cliPrintf("Loaded %s\r\n", mixerNames[i]);
                    cliServoMix("");
                    break;
                }
            }
        }
    } else if (strncasecmp(cmdline, "reverse", 7) == 0) {
        enum {SERVO = 0, INPUT, REVERSE, ARGS_COUNT};
        int servoIndex, inputSource;
        ptr = strchr(cmdline, ' ');

        len = strlen(ptr);
        if (len == 0) {
            cliPrintf("s");
            for (inputSource = 0; inputSource < INPUT_SOURCE_COUNT; inputSource++)
                cliPrintf("\ti%d", inputSource);
            cliPrintf("\r\n");

            for (servoIndex = 0; servoIndex < MAX_SUPPORTED_SERVOS; servoIndex++) {
                cliPrintf("%d", servoIndex);
                for (inputSource = 0; inputSource < INPUT_SOURCE_COUNT; inputSource++)
                    cliPrintf("\t%s  ", (servoProfile()->servoConf[servoIndex].reversedSources & (1 << inputSource)) ? "r" : "n");
                cliPrintf("\r\n");
            }
            return;
        }

        ptr = strtok(ptr, " ");
        while (ptr != NULL && check < ARGS_COUNT - 1) {
            args[check++] = atoi(ptr);
            ptr = strtok(NULL, " ");
        }

        if (ptr == NULL || check != ARGS_COUNT - 1) {
            cliShowParseError();
            return;
        }

        if (args[SERVO] >= 0 && args[SERVO] < MAX_SUPPORTED_SERVOS
                && args[INPUT] >= 0 && args[INPUT] < INPUT_SOURCE_COUNT
                && (*ptr == 'r' || *ptr == 'n')) {
            if (*ptr == 'r')
                servoProfile()->servoConf[args[SERVO]].reversedSources |= 1 << args[INPUT];
            else
                servoProfile()->servoConf[args[SERVO]].reversedSources &= ~(1 << args[INPUT]);
        } else
            cliShowParseError();

        cliServoMix("reverse");
    } else {
        enum {RULE = 0, TARGET, INPUT, RATE, SPEED, MIN, MAX, BOX, ARGS_COUNT};
        ptr = strtok(cmdline, " ");
        while (ptr != NULL && check < ARGS_COUNT) {
            args[check++] = atoi(ptr);
            ptr = strtok(NULL, " ");
        }

        if (ptr != NULL || check != ARGS_COUNT) {
            cliShowParseError();
            return;
        }

        i = args[RULE];
        if (i >= 0 && i < MAX_SERVO_RULES &&
            args[TARGET] >= 0 && args[TARGET] < MAX_SUPPORTED_SERVOS &&
            args[INPUT] >= 0 && args[INPUT] < INPUT_SOURCE_COUNT &&
            args[RATE] >= -100 && args[RATE] <= 100 &&
            args[SPEED] >= 0 && args[SPEED] <= MAX_SERVO_SPEED &&
            args[MIN] >= 0 && args[MIN] <= 100 &&
            args[MAX] >= 0 && args[MAX] <= 100 && args[MIN] < args[MAX] &&
            args[BOX] >= 0 && args[BOX] <= MAX_SERVO_BOXES) {
            customServoMixer(i)->targetChannel = args[TARGET];
            customServoMixer(i)->inputSource = args[INPUT];
            customServoMixer(i)->rate = args[RATE];
            customServoMixer(i)->speed = args[SPEED];
            customServoMixer(i)->min = args[MIN];
            customServoMixer(i)->max = args[MAX];
            customServoMixer(i)->box = args[BOX];
            cliServoMix("");
        } else {
            cliShowParseError();
        }
    }
}
#endif

#ifdef USE_SDCARD

static void cliWriteBytes(const uint8_t *buffer, int count)
{
    while (count > 0) {
        cliWrite(*buffer);
        buffer++;
        count--;
    }
}

static void cliSdInfo(char *cmdline) {
    UNUSED(cmdline);

    cliPrint("SD card: ");

    if (!sdcard_isInserted()) {
        cliPrint("None inserted\r\n");
        return;
    }

    if (!sdcard_isInitialized()) {
        cliPrint("Startup failed\r\n");
        return;
    }

    const sdcardMetadata_t *metadata = sdcard_getMetadata();

    cliPrintf("Manufacturer 0x%x, %ukB, %02d/%04d, v%d.%d, '",
        metadata->manufacturerID,
        metadata->numBlocks / 2, /* One block is half a kB */
        metadata->productionMonth,
        metadata->productionYear,
        metadata->productRevisionMajor,
        metadata->productRevisionMinor
    );

    cliWriteBytes((uint8_t*)metadata->productName, sizeof(metadata->productName));

    cliPrint("'\r\n" "Filesystem: ");

    switch (afatfs_getFilesystemState()) {
        case AFATFS_FILESYSTEM_STATE_READY:
            cliPrint("Ready");
        break;
        case AFATFS_FILESYSTEM_STATE_INITIALIZATION:
            cliPrint("Initializing");
        break;
        case AFATFS_FILESYSTEM_STATE_UNKNOWN:
        case AFATFS_FILESYSTEM_STATE_FATAL:
            cliPrint("Fatal");

            switch (afatfs_getLastError()) {
                case AFATFS_ERROR_BAD_MBR:
                    cliPrint(" - no FAT MBR partitions");
                break;
                case AFATFS_ERROR_BAD_FILESYSTEM_HEADER:
                    cliPrint(" - bad FAT header");
                break;
                case AFATFS_ERROR_GENERIC:
                case AFATFS_ERROR_NONE:
                    ; // Nothing more detailed to print
                break;
            }

            cliPrint("\r\n");
        break;
    }
}

#endif

#ifdef USE_FLASHFS

static void cliFlashInfo(char *cmdline)
{
    const flashGeometry_t *layout = flashfsGetGeometry();

    UNUSED(cmdline);

    cliPrintf("Flash sectors=%u, sectorSize=%u, pagesPerSector=%u, pageSize=%u, totalSize=%u, usedSize=%u\r\n",
            layout->sectors, layout->sectorSize, layout->pagesPerSector, layout->pageSize, layout->totalSize, flashfsGetOffset());
}

static void cliFlashErase(char *cmdline)
{
    UNUSED(cmdline);

    cliPrintf("Erasing...\r\n");
    flashfsEraseCompletely();

    while (!flashfsIsReady()) {
        delay(100);
    }

    cliPrintf("Done.\r\n");
}

#ifdef USE_FLASH_TOOLS

static void cliFlashWrite(char *cmdline)
{
    uint32_t address = atoi(cmdline);
    char *text = strchr(cmdline, ' ');

    if (!text) {
        cliShowParseError();
    } else {
        flashfsSeekAbs(address);
        flashfsWrite((uint8_t*)text, strlen(text), true);
        flashfsFlushSync();

        cliPrintf("Wrote %u bytes at %u.\r\n", strlen(text), address);
    }
}

static void cliFlashRead(char *cmdline)
{
    uint32_t address = atoi(cmdline);
    uint32_t length;
    int i;

    uint8_t buffer[32];

    char *nextArg = strchr(cmdline, ' ');

    if (!nextArg) {
        cliShowParseError();
    } else {
        length = atoi(nextArg);

        cliPrintf("Reading %u bytes at %u:\r\n", length, address);

        while (length > 0) {
            int bytesRead;

            bytesRead = flashfsReadAbs(address, buffer, length < sizeof(buffer) ? length : sizeof(buffer));

            for (i = 0; i < bytesRead; i++) {
                cliWrite(buffer[i]);
            }

            length -= bytesRead;
            address += bytesRead;

            if (bytesRead == 0) {
                //Assume we reached the end of the volume or something fatal happened
                break;
            }
        }
        cliPrintf("\r\n");
    }
}

#endif
#endif

static void dumpValues(uint16_t valueSection)
{
    uint32_t i;
    const clivalue_t *value;
    for (i = 0; i < ARRAYLEN(valueTable); i++) {
        value = &valueTable[i];

        if ((value->type & VALUE_SECTION_MASK) != valueSection) {
            continue;
        }

        cliPrintf("set %s = ", valueTable[i].name);
        cliPrintVar(value, 0);
        cliPrint("\r\n");
    }
}

typedef enum {
    DUMP_MASTER = (1 << 0),
    DUMP_PROFILE = (1 << 1),
    DUMP_CONTROL_RATE_PROFILE = (1 << 2)
} dumpFlags_e;

#define DUMP_ALL (DUMP_MASTER | DUMP_PROFILE | DUMP_CONTROL_RATE_PROFILE)


static const char* const sectionBreak = "\r\n";

#define printSectionBreak() cliPrintf((char *)sectionBreak)

static void cliDump(char *cmdline)
{
    unsigned int i;
    char buf[16];
    uint32_t mask;

#ifndef USE_QUAD_MIXER_ONLY
    float thr, roll, pitch, yaw;
#endif

    uint8_t dumpMask = DUMP_ALL;
    if (strcasecmp(cmdline, "master") == 0) {
        dumpMask = DUMP_MASTER; // only
    }
    if (strcasecmp(cmdline, "profile") == 0) {
        dumpMask = DUMP_PROFILE; // only
    }
    if (strcasecmp(cmdline, "rates") == 0) {
        dumpMask = DUMP_CONTROL_RATE_PROFILE; // only
    }

    if (dumpMask & DUMP_MASTER) {

        cliPrint("\r\n# version\r\n");
        cliVersion(NULL);

        cliPrint("\r\n# dump master\r\n");
        cliPrint("\r\n# mixer\r\n");

#ifndef USE_QUAD_MIXER_ONLY
        cliPrintf("mixer %s\r\n", mixerNames[mixerConfig()->mixerMode - 1]);

        cliPrintf("mmix reset\r\n");

        for (i = 0; i < MAX_SUPPORTED_MOTORS; i++) {
            if (customMotorMixer(i)->throttle == 0.0f)
                break;
            thr = customMotorMixer(i)->throttle;
            roll = customMotorMixer(i)->roll;
            pitch = customMotorMixer(i)->pitch;
            yaw = customMotorMixer(i)->yaw;
            cliPrintf("mmix %d", i);
            if (thr < 0)
                cliWrite(' ');
            cliPrintf("%s", ftoa(thr, buf));
            if (roll < 0)
                cliWrite(' ');
            cliPrintf("%s", ftoa(roll, buf));
            if (pitch < 0)
                cliWrite(' ');
            cliPrintf("%s", ftoa(pitch, buf));
            if (yaw < 0)
                cliWrite(' ');
            cliPrintf("%s\r\n", ftoa(yaw, buf));
        }

#ifdef USE_SERVOS
        // print custom servo mixer if exists
        cliPrintf("smix reset\r\n");

        for (i = 0; i < MAX_SERVO_RULES; i++) {

            if (customServoMixer(i)->rate == 0)
                break;

            cliPrintf("smix %d %d %d %d %d %d %d %d\r\n",
                i,
                customServoMixer(i)->targetChannel,
                customServoMixer(i)->inputSource,
                customServoMixer(i)->rate,
                customServoMixer(i)->speed,
                customServoMixer(i)->min,
                customServoMixer(i)->max,
                customServoMixer(i)->box
            );
        }

#endif
#endif

        cliPrint("\r\n\r\n# feature\r\n");

        mask = featureMask();
        for (i = 0; ; i++) { // disable all feature first
            if (featureNames[i] == NULL)
                break;
            cliPrintf("feature -%s\r\n", featureNames[i]);
        }
        for (i = 0; ; i++) {  // reenable what we want.
            if (featureNames[i] == NULL)
                break;
            if (mask & (1 << i))
                cliPrintf("feature %s\r\n", featureNames[i]);
        }

        cliPrint("\r\n\r\n# map\r\n");

        for (i = 0; i < 8; i++)
            buf[rxConfig()->rcmap[i]] = rcChannelLetters[i];
        buf[i] = '\0';
        cliPrintf("map %s\r\n", buf);

        cliPrint("\r\n\r\n# serial\r\n");
        cliSerial("");

#ifdef LED_STRIP
        cliPrint("\r\n\r\n# led\r\n");
        cliLed("");

        cliPrint("\r\n\r\n# color\r\n");
        cliColor("");
#endif
        printSectionBreak();
        dumpValues(MASTER_VALUE);

        cliPrint("\r\n# rxfail\r\n");
        cliRxFail("");
    }

    if (dumpMask & DUMP_PROFILE) {
        cliPrint("\r\n# dump profile\r\n");

        cliPrint("\r\n# profile\r\n");
        cliProfile("");

        cliPrint("\r\n# aux\r\n");

        cliAux("");

        cliPrint("\r\n# adjrange\r\n");

        cliAdjustmentRange("");

        cliPrintf("\r\n# rxrange\r\n");

        cliRxRange("");

#ifdef USE_SERVOS
        cliPrint("\r\n# servo\r\n");

        cliServo("");

        // print servo directions
        unsigned int channel;

        for (i = 0; i < MAX_SUPPORTED_SERVOS; i++) {
            for (channel = 0; channel < INPUT_SOURCE_COUNT; channel++) {
                if (servoDirection(i, channel) < 0) {
                    cliPrintf("smix reverse %d %d r\r\n", i , channel);
                }
            }
        }
#endif

        printSectionBreak();

        dumpValues(PROFILE_VALUE);
    }

    if (dumpMask & DUMP_CONTROL_RATE_PROFILE) {
        cliPrint("\r\n# dump rates\r\n");

        cliPrint("\r\n# rateprofile\r\n");
        cliRateProfile("");

        printSectionBreak();

        dumpValues(CONTROL_RATE_VALUE);
    }
}

void cliEnter(serialPort_t *serialPort)
{
    cliMode = 1;
    cliPort = serialPort;
    setPrintfSerialPort(cliPort);
    cliWriter = bufWriterInit(cliWriteBuffer, sizeof(cliWriteBuffer),
                              (bufWrite_t)serialWriteBufShim, serialPort);
    
    cliPrint("\r\nEntering CLI Mode, type 'exit' to return, or 'help'\r\n");
    cliPrompt();
    ENABLE_ARMING_FLAG(PREVENT_ARMING);
}

static void cliExit(char *cmdline)
{
    UNUSED(cmdline);

    cliPrint("\r\nLeaving CLI mode, unsaved changes lost.\r\n");
    bufWriterFlush(cliWriter);
    
    *cliBuffer = '\0';
    bufferIndex = 0;
    cliMode = 0;
    // incase a motor was left running during motortest, clear it here
    mixerResetDisarmedMotors();
    cliReboot();

    cliWriter = NULL;
}

static void cliFeature(char *cmdline)
{
    uint32_t i;
    uint32_t len;
    uint32_t mask;

    len = strlen(cmdline);
    mask = featureMask();

    if (len == 0) {
        cliPrint("Enabled: ");
        for (i = 0; ; i++) {
            if (featureNames[i] == NULL)
                break;
            if (mask & (1 << i))
                cliPrintf("%s ", featureNames[i]);
        }
        cliPrint("\r\n");
    } else if (strncasecmp(cmdline, "list", len) == 0) {
        cliPrint("Available: ");
        for (i = 0; ; i++) {
            if (featureNames[i] == NULL)
                break;
            cliPrintf("%s ", featureNames[i]);
        }
        cliPrint("\r\n");
        return;
    } else {
        bool remove = false;
        if (cmdline[0] == '-') {
            // remove feature
            remove = true;
            cmdline++; // skip over -
            len--;
        }

        for (i = 0; ; i++) {
            if (featureNames[i] == NULL) {
                cliPrint("Invalid name\r\n");
                break;
            }

            if (strncasecmp(cmdline, featureNames[i], len) == 0) {

                mask = 1 << i;
#ifndef GPS
                if (mask & FEATURE_GPS) {
                    cliPrint("unavailable\r\n");
                    break;
                }
#endif
#ifndef SONAR
                if (mask & FEATURE_SONAR) {
                    cliPrint("unavailable\r\n");
                    break;
                }
#endif
                if (remove) {
                    featureClear(mask);
                    cliPrint("Disabled");
                } else {
                    featureSet(mask);
                    cliPrint("Enabled");
                }
                cliPrintf(" %s\r\n", featureNames[i]);
                break;
            }
        }
    }
}

#ifdef GPS
static void cliGpsPassthrough(char *cmdline)
{
    UNUSED(cmdline);

    gpsEnablePassthrough(cliPort);
}
#endif

static void cliHelp(char *cmdline)
{
    uint32_t i = 0;

    UNUSED(cmdline);

    for (i = 0; i < CMD_COUNT; i++) {
        cliPrint(cmdTable[i].name);
#ifndef SKIP_CLI_COMMAND_HELP
        if (cmdTable[i].description) {
            cliPrintf(" - %s", cmdTable[i].description);
        }
        if (cmdTable[i].args) {
            cliPrintf("\r\n\t%s", cmdTable[i].args);
        }
#endif
        cliPrint("\r\n");
    }
}

static void cliMap(char *cmdline)
{
    uint32_t len;
    uint32_t i;
    char out[9];

    len = strlen(cmdline);

    if (len == 8) {
        // uppercase it
        for (i = 0; i < 8; i++)
            cmdline[i] = toupper((unsigned char)cmdline[i]);
        for (i = 0; i < 8; i++) {
            if (strchr(rcChannelLetters, cmdline[i]) && !strchr(cmdline + i + 1, cmdline[i]))
                continue;
            cliShowParseError();
            return;
        }
        parseRcChannels(cmdline, rxConfig());
    }
    cliPrint("Map: ");
    for (i = 0; i < 8; i++)
        out[rxConfig()->rcmap[i]] = rcChannelLetters[i];
    out[i] = '\0';
    cliPrintf("%s\r\n", out);
}

#ifndef USE_QUAD_MIXER_ONLY
static void cliMixer(char *cmdline)
{
    int i;
    int len;

    len = strlen(cmdline);

    if (len == 0) {
        cliPrintf("Mixer: %s\r\n", mixerNames[mixerConfig()->mixerMode - 1]);
        return;
    } else if (strncasecmp(cmdline, "list", len) == 0) {
        cliPrint("Available mixers: ");
        for (i = 0; ; i++) {
            if (mixerNames[i] == NULL)
                break;
            cliPrintf("%s ", mixerNames[i]);
        }
        cliPrint("\r\n");
        return;
    }

    for (i = 0; ; i++) {
        if (mixerNames[i] == NULL) {
            cliPrint("Invalid name\r\n");
            return;
        }
        if (strncasecmp(cmdline, mixerNames[i], len) == 0) {
            mixerConfig()->mixerMode = i + 1;
            break;
        }
    }

    cliMixer("");
}
#endif

static void cliMotor(char *cmdline)
{
    int motor_index = 0;
    int motor_value = 0;
    int index = 0;
    char *pch = NULL;
    char *saveptr;

    if (isEmpty(cmdline)) {
        cliShowParseError();
        return;
    }

    pch = strtok_r(cmdline, " ", &saveptr);
    while (pch != NULL) {
        switch (index) {
            case 0:
                motor_index = atoi(pch);
                break;
            case 1:
                motor_value = atoi(pch);
                break;
        }
        index++;
        pch = strtok_r(NULL, " ", &saveptr);
    }

    if (motor_index < 0 || motor_index >= MAX_SUPPORTED_MOTORS) {
        cliShowArgumentRangeError("index", 0, MAX_SUPPORTED_MOTORS - 1);
        return;
    }

    if (index == 2) {
        if (motor_value < PWM_RANGE_MIN || motor_value > PWM_RANGE_MAX) {
            cliShowArgumentRangeError("value", 1000, 2000);
            return;
        } else {
            motor_disarmed[motor_index] = motor_value;
        }
    }

    cliPrintf("motor %d: %d\r\n", motor_index, motor_disarmed[motor_index]);
}

static void cliPlaySound(char *cmdline)
{
#if FLASH_SIZE <= 64
    UNUSED(cmdline);
#else
    int i;
    const char *name;
    static int lastSoundIdx = -1;

    if (isEmpty(cmdline)) {
        i = lastSoundIdx + 1;     //next sound index
        if ((name=beeperNameForTableIndex(i)) == NULL) {
            while (true) {   //no name for index; try next one
                if (++i >= beeperTableEntryCount())
                    i = 0;   //if end then wrap around to first entry
                if ((name=beeperNameForTableIndex(i)) != NULL)
                    break;   //if name OK then play sound below
                if (i == lastSoundIdx + 1) {     //prevent infinite loop
                    cliPrintf("Error playing sound\r\n");
                    return;
                }
            }
        }
    } else {       //index value was given
        i = atoi(cmdline);
        if ((name=beeperNameForTableIndex(i)) == NULL) {
            cliPrintf("No sound for index %d\r\n", i);
            return;
        }
    }
    lastSoundIdx = i;
    beeperSilence();
    cliPrintf("Playing sound %d: %s\r\n", i, name);
    beeper(beeperModeForTableIndex(i));
#endif
}

static void cliProfile(char *cmdline)
{
    int i;

    if (isEmpty(cmdline)) {
        cliPrintf("profile %d\r\n", getCurrentProfile());
        return;
    } else {
        i = atoi(cmdline);
        if (i >= 0 && i < MAX_PROFILE_COUNT) {
            changeProfile(i);
            cliProfile("");
        }
    }
}

static void cliRateProfile(char *cmdline)
{
    int i;

    if (isEmpty(cmdline)) {
        cliPrintf("rateprofile %d\r\n", getCurrentControlRateProfile());
        return;
    } else {
        i = atoi(cmdline);
        if (i >= 0 && i < MAX_CONTROL_RATE_PROFILE_COUNT) {
            changeControlRateProfile(i);
            cliRateProfile("");
        }
    }
}

static void cliReboot(void) {
    cliPrint("\r\nRebooting");
    bufWriterFlush(cliWriter);
    waitForSerialPortToFinishTransmitting(cliPort);
    stopMotors();
    handleOneshotFeatureChangeOnRestart();
    systemReset();
}

static void cliSave(char *cmdline)
{
    UNUSED(cmdline);

    cliPrint("Saving");
    writeEEPROM();
    cliReboot();
}

static void cliDefaults(char *cmdline)
{
    UNUSED(cmdline);

    cliPrint("Resetting to defaults");
    resetEEPROM();
    cliReboot();
}

static void cliPrint(const char *str)
{
    while (*str)
        bufWriterAppend(cliWriter, *str++);
}

static void cliPutp(void *p, char ch)
{
    bufWriterAppend(p, ch);
}

static void cliPrintf(const char *fmt, ...)
{
    va_list va;
    va_start(va, fmt);
    tfp_format(cliWriter, cliPutp, fmt, va);
    va_end(va);
}

static void cliWrite(uint8_t ch)
{
    bufWriterAppend(cliWriter, ch);
}

static void* cliVarPtr(const clivalue_t *var)
{
    const pgRegistry_t* rec = pgFind(var->pgn);

    switch (var->type & VALUE_SECTION_MASK) {
        case MASTER_VALUE:
            return rec->address + var->offset;
        case CONTROL_RATE_VALUE:
            return rec->address + (sizeof(controlRateConfig_t) * getCurrentControlRateProfile()) + var->offset;
        case PROFILE_VALUE:
            return *rec->ptr + var->offset;
    }
    return NULL;
}

static void cliPrintVar(const clivalue_t *var, uint32_t full)
{
    int32_t value = 0;
    char ftoaBuffer[FTOA_BUFFER_SIZE];

    void *ptr = cliVarPtr(var);

    if (!ptr) {
        return;
    }

    switch (var->type & VALUE_TYPE_MASK) {
        case VAR_UINT8:
            value = *(uint8_t*)ptr;
            break;

        case VAR_INT8:
            value = *(int8_t *)ptr;
            break;

        case VAR_UINT16:
            value = *(uint16_t *)ptr;
            break;

        case VAR_INT16:
            value = *(int16_t *)ptr;
            break;

        case VAR_UINT32:
            value = *(uint32_t *)ptr;
            break;

        case VAR_FLOAT:
            cliPrintf("%s", ftoa(*(float *)ptr, ftoaBuffer));
            if (full && (var->type & VALUE_MODE_MASK) == MODE_DIRECT) {
                cliPrintf(" %s", ftoa((float)var->config.minmax.min, ftoaBuffer));
                cliPrintf(" %s", ftoa((float)var->config.minmax.max, ftoaBuffer));
            }
            return; // return from case for float only
    }

    switch(var->type & VALUE_MODE_MASK) {
        case MODE_DIRECT:
            cliPrintf("%d", value);
            if (full) {
                cliPrintf(" %d %d", var->config.minmax.min, var->config.minmax.max);
            }
            break;
        case MODE_LOOKUP:
            cliPrintf(lookupTables[var->config.lookup.tableIndex].values[value]);
            break;
    }
}

void cliSetVar(const clivalue_t *var, const int_float_value_t value)
{
    void *ptr = cliVarPtr(var);

    if (!ptr) {
        return;
    }

    switch (var->type & VALUE_TYPE_MASK) {
        case VAR_UINT8:
        case VAR_INT8:
            *(int8_t *)ptr = value.int_value;
            break;

        case VAR_UINT16:
        case VAR_INT16:
            *(int16_t *)ptr = value.int_value;
            break;

        case VAR_UINT32:
            *(uint32_t *)ptr = value.int_value;
            break;

        case VAR_FLOAT:
            *(float *)ptr = (float)value.float_value;
            break;
    }
}

static void cliSet(char *cmdline)
{
    uint32_t i;
    uint32_t len;
    const clivalue_t *val;
    char *eqptr = NULL;

    len = strlen(cmdline);

    if (len == 0 || (len == 1 && cmdline[0] == '*')) {
        cliPrint("Current settings: \r\n");
        for (i = 0; i < ARRAYLEN(valueTable); i++) {
            val = &valueTable[i];
            cliPrintf("%s = ", valueTable[i].name);
            cliPrintVar(val, len); // when len is 1 (when * is passed as argument), it will print min/max values as well, for gui
            cliPrint("\r\n");
        }
    } else if ((eqptr = strstr(cmdline, "=")) != NULL) {
        // has equals

        char *lastNonSpaceCharacter = eqptr;
        while (*(lastNonSpaceCharacter - 1) == ' ') {
            lastNonSpaceCharacter--;
        }
        uint8_t variableNameLength = lastNonSpaceCharacter - cmdline;

        // skip the '=' and any ' ' characters
        eqptr++;
        while (*(eqptr) == ' ') {
            eqptr++;
        }

        for (i = 0; i < ARRAYLEN(valueTable); i++) {
            val = &valueTable[i];
            // ensure exact match when setting to prevent setting variables with shorter names
            if (strncasecmp(cmdline, valueTable[i].name, strlen(valueTable[i].name)) == 0 && variableNameLength == strlen(valueTable[i].name)) {

                bool changeValue = false;
                int_float_value_t tmp;
                switch (valueTable[i].type & VALUE_MODE_MASK) {
                    case MODE_DIRECT: {
                            int32_t value = 0;
                            float valuef = 0;

                            value = atoi(eqptr);
                            valuef = fastA2F(eqptr);

                            if (valuef >= valueTable[i].config.minmax.min && valuef <= valueTable[i].config.minmax.max) { // note: compare float value

                                if ((valueTable[i].type & VALUE_TYPE_MASK) == VAR_FLOAT)
                                    tmp.float_value = valuef;
                                else
                                    tmp.int_value = value;

                                changeValue = true;
                            }
                        }
                        break;
                    case MODE_LOOKUP: {
                            const lookupTableEntry_t *tableEntry = &lookupTables[valueTable[i].config.lookup.tableIndex];
                            bool matched = false;
                            for (uint8_t tableValueIndex = 0; tableValueIndex < tableEntry->valueCount && !matched; tableValueIndex++) {
                                matched = strcasecmp(tableEntry->values[tableValueIndex], eqptr) == 0;

                                if (matched) {
                                    tmp.int_value = tableValueIndex;
                                    changeValue = true;
                                }
                            }
                        }
                        break;
                }

                if (changeValue) {
                    cliSetVar(val, tmp);

                    cliPrintf("%s set to ", valueTable[i].name);
                    cliPrintVar(val, 0);
                } else {
                    cliPrint("Invalid value\r\n");
                }

                return;
            }
        }
        cliPrint("Invalid name\r\n");
    } else {
        // no equals, check for matching variables.
        cliGet(cmdline);
    }
}

static void cliGet(char *cmdline)
{
    uint32_t i;
    const clivalue_t *val;
    int matchedCommands = 0;

    for (i = 0; i < ARRAYLEN(valueTable); i++) {
        if (strstr(valueTable[i].name, cmdline)) {
            val = &valueTable[i];
            cliPrintf("%s = ", valueTable[i].name);
            cliPrintVar(val, 0);
            cliPrint("\r\n");

            matchedCommands++;
        }
    }


    if (matchedCommands) {
    	return;
    }

    cliPrint("Invalid name\r\n");
}

static void cliStatus(char *cmdline)
{
    UNUSED(cmdline);

    cliPrintf("System Uptime: %d seconds, Voltage: %d * 0.1V (%dS battery - %s), System load: %d.%02d\r\n",
        millis() / 1000,
        vbat,
        batteryCellCount,
        getBatteryStateString(),
        averageSystemLoadPercent / 100,
        averageSystemLoadPercent % 100
    );

    cliPrintf("CPU Clock=%dMHz", (SystemCoreClock / 1000000));

#ifndef CJMCU
    uint8_t i;
    uint32_t mask;
    uint32_t detectedSensorsMask = sensorsMask();

    for (i = 0; ; i++) {

        if (sensorTypeNames[i] == NULL)
            break;

        mask = (1 << i);
        if ((detectedSensorsMask & mask) && (mask & SENSOR_NAMES_MASK)) {
            const char *sensorHardware;
            uint8_t sensorHardwareIndex = detectedSensors[i];
            sensorHardware = sensorHardwareNames[i][sensorHardwareIndex];

            cliPrintf(", %s=%s", sensorTypeNames[i], sensorHardware);

            if (mask == SENSOR_ACC && acc.revisionCode) {
                cliPrintf(".%c", acc.revisionCode);
            }
        }
    }
#endif
    cliPrint("\r\n");

#ifdef USE_I2C
    uint16_t i2cErrorCounter = i2cGetErrorCounter();
#else
    uint16_t i2cErrorCounter = 0;
#endif

    cliPrintf("Cycle Time: %d, I2C Errors: %d, registry size: %d\r\n", cycleTime, i2cErrorCounter, PG_REGISTRY_SIZE);
}

#ifndef SKIP_TASK_STATISTICS
static void cliTasks(char *cmdline)
{
    UNUSED(cmdline);

    cfTaskId_e taskId;
    cfTaskInfo_t taskInfo;

    cliPrintf("Task list          max/us  avg/us rate/hz maxload avgload     total/ms\r\n");
    for (taskId = 0; taskId < TASK_COUNT; taskId++) {
        getTaskInfo(taskId, &taskInfo);
        if (taskInfo.isEnabled) {
            const int taskFrequency = (int)(1000000.0f / ((float)taskInfo.latestDeltaTime));
            const int maxLoad = (taskInfo.maxExecutionTime * taskFrequency + 5000) / 1000;
            const int averageLoad = (taskInfo.averageExecutionTime * taskFrequency + 5000) / 1000;
            cliPrintf("%2d - %12s  %6d   %5d   %5d %4d.%1d%% %4d.%1d%%  %8d\r\n",
                    taskId, taskInfo.taskName, taskInfo.maxExecutionTime, taskInfo.averageExecutionTime,
                    taskFrequency, maxLoad/10, maxLoad%10, averageLoad/10, averageLoad%10, taskInfo.totalExecutionTime / 1000);
        }
    }
}
#endif

static void cliVersion(char *cmdline)
{
    UNUSED(cmdline);

    cliPrintf("# Cleanflight/%s %s %s / %s (%s)",
        targetName,
        FC_VERSION_STRING,
        buildDate,
        buildTime,
        shortGitRevision
    );
}

void cliProcess(void)
{
    if (!cliWriter) {
        return;
    }

    // Be a little bit tricky.  Flush the last inputs buffer, if any.
    bufWriterFlush(cliWriter);
    
    while (serialRxBytesWaiting(cliPort)) {
        uint8_t c = serialRead(cliPort);
        if (c == '\t' || c == '?') {
            // do tab completion
            const clicmd_t *cmd, *pstart = NULL, *pend = NULL;
            uint32_t i = bufferIndex;
            for (cmd = cmdTable; cmd < cmdTable + CMD_COUNT; cmd++) {
                if (bufferIndex && (strncasecmp(cliBuffer, cmd->name, bufferIndex) != 0))
                    continue;
                if (!pstart)
                    pstart = cmd;
                pend = cmd;
            }
            if (pstart) {    /* Buffer matches one or more commands */
                for (; ; bufferIndex++) {
                    if (pstart->name[bufferIndex] != pend->name[bufferIndex])
                        break;
                    if (!pstart->name[bufferIndex] && bufferIndex < sizeof(cliBuffer) - 2) {
                        /* Unambiguous -- append a space */
                        cliBuffer[bufferIndex++] = ' ';
                        cliBuffer[bufferIndex] = '\0';
                        break;
                    }
                    cliBuffer[bufferIndex] = pstart->name[bufferIndex];
                }
            }
            if (!bufferIndex || pstart != pend) {
                /* Print list of ambiguous matches */
                cliPrint("\r\033[K");
                for (cmd = pstart; cmd <= pend; cmd++) {
                    cliPrint(cmd->name);
                    cliWrite('\t');
                }
                cliPrompt();
                i = 0;    /* Redraw prompt */
            }
            for (; i < bufferIndex; i++)
                cliWrite(cliBuffer[i]);
        } else if (!bufferIndex && c == 4) {   // CTRL-D
            cliExit(cliBuffer);
            return;
        } else if (c == 12) {                  // NewPage / CTRL-L
            // clear screen
            cliPrint("\033[2J\033[1;1H");
            cliPrompt();
        } else if (bufferIndex && (c == '\n' || c == '\r')) {
            // enter pressed
            cliPrint("\r\n");

            // Strip comment starting with # from line
            char *p = cliBuffer;
            p = strchr(p, '#');
            if (NULL != p) {
                bufferIndex = (uint32_t)(p - cliBuffer);
            }

            // Strip trailing whitespace
            while (bufferIndex > 0 && cliBuffer[bufferIndex - 1] == ' ') {
                bufferIndex--;
            }

            // Process non-empty lines
            if (bufferIndex > 0) {
                cliBuffer[bufferIndex] = 0; // null terminate

                const clicmd_t *cmd;
                for (cmd = cmdTable; cmd < cmdTable + CMD_COUNT; cmd++) {
                    if(!strncasecmp(cliBuffer, cmd->name, strlen(cmd->name))   // command names match
                       && !isalnum((unsigned)cliBuffer[strlen(cmd->name)]))    // next characted in bufffer is not alphanumeric (command is correctly terminated)
                        break;
                }
                if(cmd < cmdTable + CMD_COUNT)
                    cmd->func(cliBuffer + strlen(cmd->name) + 1);
                else
                    cliPrint("Unknown command, try 'help'");
                bufferIndex = 0;
            }

            memset(cliBuffer, 0, sizeof(cliBuffer));

            // 'exit' will reset this flag, so we don't need to print prompt again
            if (!cliMode)
                return;

            cliPrompt();
        } else if (c == 127) {
            // backspace
            if (bufferIndex) {
                cliBuffer[--bufferIndex] = 0;
                cliPrint("\010 \010");
            }
        } else if (bufferIndex < sizeof(cliBuffer) && c >= 32 && c <= 126) {
            if (!bufferIndex && c == ' ')
                continue; // Ignore leading spaces
            cliBuffer[bufferIndex++] = c;
            cliWrite(c);
        }
    }
}

void cliInit()
{
}
#endif<|MERGE_RESOLUTION|>--- conflicted
+++ resolved
@@ -418,60 +418,6 @@
     { lookupDeltaMethod, ((sizeof(lookupDeltaMethod) / sizeof(char *)) - 1) }
 };
 
-<<<<<<< HEAD
-#define VALUE_TYPE_OFFSET 0
-#define VALUE_SECTION_OFFSET 4
-#define VALUE_MODE_OFFSET 6
-
-typedef enum {
-    // value type
-    VAR_UINT8 = (0 << VALUE_TYPE_OFFSET),
-    VAR_INT8 = (1 << VALUE_TYPE_OFFSET),
-    VAR_UINT16 = (2 << VALUE_TYPE_OFFSET),
-    VAR_INT16 = (3 << VALUE_TYPE_OFFSET),
-    VAR_UINT32 = (4 << VALUE_TYPE_OFFSET),
-    VAR_FLOAT = (5 << VALUE_TYPE_OFFSET),
-
-    // value section
-    MASTER_VALUE = (0 << VALUE_SECTION_OFFSET),
-    PROFILE_VALUE = (1 << VALUE_SECTION_OFFSET),
-    CONTROL_RATE_VALUE = (2 << VALUE_SECTION_OFFSET),
-
-    // value mode
-    MODE_DIRECT = (0 << VALUE_MODE_OFFSET),
-    MODE_LOOKUP = (1 << VALUE_MODE_OFFSET)
-} cliValueFlag_e;
-
-#define VALUE_TYPE_MASK (0x0F)
-#define VALUE_SECTION_MASK (0x30)
-#define VALUE_MODE_MASK (0xC0)
-
-typedef struct cliMinMaxConfig_s {
-    const int32_t min;
-    const int32_t max;
-} cliMinMaxConfig_t;
-
-typedef struct cliLookupTableConfig_s {
-    const lookupTableIndex_e tableIndex;
-} cliLookupTableConfig_t;
-
-typedef union {
-    cliLookupTableConfig_t lookup;
-    cliMinMaxConfig_t minmax;
-
-} cliValueConfig_t;
-
-typedef struct {
-    const char *name;
-    const uint8_t type; // see cliValueFlag_e
-    const cliValueConfig_t config;
-
-    pgn_t pgn;
-    uint16_t offset;
-} __attribute__((packed)) clivalue_t;
-=======
->>>>>>> 9b62aa0c
-
 const clivalue_t valueTable[] = {
     { "looptime",                   VAR_UINT16 | MASTER_VALUE, .config.minmax = {0, 9000} , PG_IMU_CONFIG, offsetof(imuConfig_t, looptime)},
     { "emf_avoidance",              VAR_UINT8  | MASTER_VALUE | MODE_LOOKUP, .config.lookup = { TABLE_OFF_ON } , PG_SYSTEM_CONFIG, offsetof(systemConfig_t, emf_avoidance)},
@@ -719,19 +665,9 @@
     { "magzero_z",                  VAR_INT16  | MASTER_VALUE, .config.minmax = { -32768,  32767 } , PG_SENSOR_TRIMS, offsetof(sensorTrims_t, magZero.raw[Z])},
 };
 
-<<<<<<< HEAD
-typedef union {
-    int32_t int_value;
-    float float_value;
-} int_float_value_t;
-
-static void cliSetVar(const clivalue_t *var, const int_float_value_t value);
-=======
-#define VALUE_COUNT (sizeof(valueTable) / sizeof(clivalue_t))
-uint8_t numberOfRecordsInCLITable = VALUE_COUNT;
+uint8_t numberOfRecordsInCLITable = ARRAYLEN(valueTable);
 
 void cliSetVar(const clivalue_t *var, const int_float_value_t value);
->>>>>>> 9b62aa0c
 static void cliPrintVar(const clivalue_t *var, uint32_t full);
 static void cliPrint(const char *str);
 static void cliPrintf(const char *fmt, ...);
@@ -2208,7 +2144,7 @@
     bufWriterAppend(cliWriter, ch);
 }
 
-static void* cliVarPtr(const clivalue_t *var)
+void* cliVarPtr(const clivalue_t *var)
 {
     const pgRegistry_t* rec = pgFind(var->pgn);
 
