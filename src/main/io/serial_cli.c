/*
 * This file is part of Cleanflight.
 *
 * Cleanflight is free software: you can redistribute it and/or modify
 * it under the terms of the GNU General Public License as published by
 * the Free Software Foundation, either version 3 of the License, or
 * (at your option) any later version.
 *
 * Cleanflight is distributed in the hope that it will be useful,
 * but WITHOUT ANY WARRANTY; without even the implied warranty of
 * MERCHANTABILITY or FITNESS FOR A PARTICULAR PURPOSE.  See the
 * GNU General Public License for more details.
 *
 * You should have received a copy of the GNU General Public License
 * along with Cleanflight.  If not, see <http://www.gnu.org/licenses/>.
 */

#include <stdbool.h>
#include <stdint.h>
#include <stdlib.h>
#include <stdarg.h>
#include <string.h>
#include <math.h>
#include <ctype.h>

#include <platform.h>
#include "scheduler.h"
#include "version.h"

#include "build_config.h"

#include "common/axis.h"
#include "common/maths.h"
#include "common/color.h"
#include "common/typeconversion.h"

#include "drivers/system.h"

#include "drivers/sensor.h"
#include "drivers/accgyro.h"
#include "drivers/compass.h"

#include "drivers/serial.h"
#include "drivers/bus_i2c.h"
#include "drivers/gpio.h"
#include "drivers/timer.h"
#include "drivers/pwm_rx.h"
#include "drivers/sdcard.h"

#include "drivers/buf_writer.h"

#include "io/escservo.h"
#include "io/gps.h"
#include "io/gimbal.h"
#include "io/rc_controls.h"
#include "io/serial.h"
#include "io/ledstrip.h"
#include "io/flashfs.h"
#include "io/beeper.h"
#include "io/asyncfatfs/asyncfatfs.h"

#include "rx/rx.h"
#include "rx/spektrum.h"

#include "sensors/battery.h"
#include "sensors/boardalignment.h"
#include "sensors/sensors.h"
#include "sensors/acceleration.h"
#include "sensors/gyro.h"
#include "sensors/compass.h"
#include "sensors/barometer.h"

#include "flight/pid.h"
#include "flight/imu.h"
#include "flight/mixer.h"
#include "flight/navigation.h"
#include "flight/failsafe.h"

#include "io/dataEdition.h"

#include "telemetry/telemetry.h"
#include "telemetry/frsky.h"

#include "config/runtime_config.h"
#include "config/config.h"
#include "config/config_profile.h"
#include "config/config_master.h"

#include "common/printf.h"

#include "serial_cli.h"

// FIXME remove this for targets that don't need a CLI.  Perhaps use a no-op macro when USE_CLI is not enabled
// signal that we're in cli mode
uint8_t cliMode = 0;

#ifdef USE_CLI

extern uint16_t cycleTime; // FIXME dependency on mw.c

void gpsEnablePassthrough(serialPort_t *gpsPassthroughPort);

static serialPort_t *cliPort;
static bufWriter_t *cliWriter;
static uint8_t cliWriteBuffer[sizeof(*cliWriter) + 16];

static void cliAux(char *cmdline);
static void cliRxFail(char *cmdline);
static void cliAdjustmentRange(char *cmdline);
static void cliMotorMix(char *cmdline);
static void cliDefaults(char *cmdline);
static void cliDump(char *cmdLine);
static void cliExit(char *cmdline);
static void cliFeature(char *cmdline);
static void cliMotor(char *cmdline);
static void cliPlaySound(char *cmdline);
static void cliProfile(char *cmdline);
static void cliRateProfile(char *cmdline);
static void cliReboot(void);
static void cliSave(char *cmdline);
static void cliSerial(char *cmdline);

#ifdef USE_SERVOS
static void cliServo(char *cmdline);
static void cliServoMix(char *cmdline);
#endif

static void cliSet(char *cmdline);
static void cliGet(char *cmdline);
static void cliStatus(char *cmdline);
#ifndef SKIP_TASK_STATISTICS
static void cliTasks(char *cmdline);
#endif
static void cliVersion(char *cmdline);
static void cliRxRange(char *cmdline);

#ifdef GPS
static void cliGpsPassthrough(char *cmdline);
#endif

static void cliHelp(char *cmdline);
static void cliMap(char *cmdline);

#ifdef LED_STRIP
static void cliLed(char *cmdline);
static void cliColor(char *cmdline);
#endif

#ifndef USE_QUAD_MIXER_ONLY
static void cliMixer(char *cmdline);
#endif

#ifdef USE_FLASHFS
static void cliFlashInfo(char *cmdline);
static void cliFlashErase(char *cmdline);
#ifdef USE_FLASH_TOOLS
static void cliFlashWrite(char *cmdline);
static void cliFlashRead(char *cmdline);
#endif
#endif

#ifdef USE_SDCARD
static void cliSdInfo(char *cmdline);
#endif

// buffer
static char cliBuffer[48];
static uint32_t bufferIndex = 0;

<<<<<<< HEAD
=======
#ifndef USE_QUAD_MIXER_ONLY
//  this with mixerMode_e
static const char * const mixerNames[] = {
    "TRI", "QUADP", "QUADX", "BI",
    "GIMBAL", "Y6", "HEX6",
    "FLYING_WING", "Y4", "HEX6X", "OCTOX8", "OCTOFLATP", "OCTOFLATX",
    "AIRPLANE", "HELI_120_CCPM", "HELI_90_DEG", "VTAIL4",
    "HEX6H", "PPM_TO_SERVO", "DUALCOPTER", "SINGLECOPTER",
    "ATAIL4", "CUSTOM", "CUSTOMAIRPLANE", "CUSTOMTRI", NULL
};
#endif

// sync this with features_e
static const char * const featureNames[] = {
    "RX_PPM", "VBAT", "INFLIGHT_ACC_CAL", "RX_SERIAL", "MOTOR_STOP",
    "SERVO_TILT", "SOFTSERIAL", "GPS", "FAILSAFE",
    "SONAR", "TELEMETRY", "CURRENT_METER", "3D", "RX_PARALLEL_PWM",
    "RX_MSP", "RSSI_ADC", "LED_STRIP", "DISPLAY", "ONESHOT125",
    "BLACKBOX", "CHANNEL_FORWARDING", "TRANSPONDER", NULL
};

>>>>>>> 95e95a24
// sync this with rxFailsafeChannelMode_e
static const char rxFailsafeModeCharacters[] = "ahs";

static const rxFailsafeChannelMode_e rxFailsafeModesTable[RX_FAILSAFE_TYPE_COUNT][RX_FAILSAFE_MODE_COUNT] = {
    { RX_FAILSAFE_MODE_AUTO, RX_FAILSAFE_MODE_HOLD, RX_FAILSAFE_MODE_INVALID },
    { RX_FAILSAFE_MODE_INVALID, RX_FAILSAFE_MODE_HOLD, RX_FAILSAFE_MODE_SET }
};

#ifndef CJMCU
// sync this with sensors_e
static const char * const sensorTypeNames[] = {
    "GYRO", "ACC", "BARO", "MAG", "SONAR", "GPS", "GPS+MAG", NULL
};

#define SENSOR_NAMES_MASK (SENSOR_GYRO | SENSOR_ACC | SENSOR_BARO | SENSOR_MAG)

static const char * const sensorHardwareNames[4][11] = {
    { "", "None", "MPU6050", "L3G4200D", "MPU3050", "L3GD20", "MPU6000", "MPU6500", "FAKE", NULL },
    { "", "None", "ADXL345", "MPU6050", "MMA845x", "BMA280", "LSM303DLHC", "MPU6000", "MPU6500", "FAKE", NULL },
    { "", "None", "BMP085", "MS5611", "BMP280", NULL },
    { "", "None", "HMC5883", "AK8975", NULL }
};
#endif

typedef struct {
    const char *name;
#ifndef SKIP_CLI_COMMAND_HELP
    const char *description;
    const char *args;
#endif
    void (*func)(char *cmdline);
} clicmd_t;

#ifndef SKIP_CLI_COMMAND_HELP
#define CLI_COMMAND_DEF(name, description, args, method) \
{ \
    name , \
    description , \
    args , \
    method \
}
#else
#define CLI_COMMAND_DEF(name, description, args, method) \
{ \
    name, \
    method \
}
#endif

// should be sorted a..z for bsearch()
const clicmd_t cmdTable[] = {
    CLI_COMMAND_DEF("adjrange", "configure adjustment ranges", NULL, cliAdjustmentRange),
    CLI_COMMAND_DEF("aux", "configure modes", NULL, cliAux),
#ifdef LED_STRIP
    CLI_COMMAND_DEF("color", "configure colors", NULL, cliColor),
#endif
    CLI_COMMAND_DEF("defaults", "reset to defaults and reboot", NULL, cliDefaults),
    CLI_COMMAND_DEF("dump", "dump configuration",
        "[master|profile]", cliDump),
    CLI_COMMAND_DEF("exit", NULL, NULL, cliExit),
    CLI_COMMAND_DEF("feature", "configure features",
        "list\r\n"
        "\t<+|->[name]", cliFeature),
#ifdef USE_FLASHFS
    CLI_COMMAND_DEF("flash_erase", "erase flash chip", NULL, cliFlashErase),
    CLI_COMMAND_DEF("flash_info", "show flash chip info", NULL, cliFlashInfo),
#ifdef USE_FLASH_TOOLS
    CLI_COMMAND_DEF("flash_read", NULL, "<length> <address>", cliFlashRead),
    CLI_COMMAND_DEF("flash_write", NULL, "<address> <message>", cliFlashWrite),
#endif
#endif
    CLI_COMMAND_DEF("get", "get variable value",
            "[name]", cliGet),
#ifdef GPS
    CLI_COMMAND_DEF("gpspassthrough", "passthrough gps to serial", NULL, cliGpsPassthrough),
#endif
    CLI_COMMAND_DEF("help", NULL, NULL, cliHelp),
#ifdef LED_STRIP
    CLI_COMMAND_DEF("led", "configure leds", NULL, cliLed),
#endif
    CLI_COMMAND_DEF("map", "configure rc channel order",
        "[<map>]", cliMap),
#ifndef USE_QUAD_MIXER_ONLY
    CLI_COMMAND_DEF("mixer", "configure mixer",
        "list\r\n"
        "\t<name>", cliMixer),
#endif
    CLI_COMMAND_DEF("mmix", "custom motor mixer", NULL, cliMotorMix),
    CLI_COMMAND_DEF("motor",  "get/set motor",
       "<index> [<value>]", cliMotor),
    CLI_COMMAND_DEF("play_sound", NULL,
        "[<index>]\r\n", cliPlaySound),
    CLI_COMMAND_DEF("profile", "change profile",
        "[<index>]", cliProfile),
    CLI_COMMAND_DEF("rateprofile", "change rate profile",
        "[<index>]", cliRateProfile),
    CLI_COMMAND_DEF("rxrange", "configure rx channel ranges", NULL, cliRxRange),
    CLI_COMMAND_DEF("rxfail", "show/set rx failsafe settings", NULL, cliRxFail),
    CLI_COMMAND_DEF("save", "save and reboot", NULL, cliSave),
    CLI_COMMAND_DEF("serial", "configure serial ports", NULL, cliSerial),
#ifdef USE_SERVOS
    CLI_COMMAND_DEF("servo", "configure servos", NULL, cliServo),
#endif
    CLI_COMMAND_DEF("set", "change setting",
        "[<name>=<value>]", cliSet),
#ifdef USE_SERVOS
    CLI_COMMAND_DEF("smix", "servo mixer",
        "<rule> <servo> <source> <rate> <speed> <min> <max> <box>\r\n"
        "\treset\r\n"
        "\tload <mixer>\r\n"
        "\treverse <servo> <source> r|n", cliServoMix),
#endif
#ifdef USE_SDCARD
    CLI_COMMAND_DEF("sd_info", "sdcard info", NULL, cliSdInfo),
#endif
    CLI_COMMAND_DEF("status", "show status", NULL, cliStatus),
#ifndef SKIP_TASK_STATISTICS
    CLI_COMMAND_DEF("tasks", "show task stats", NULL, cliTasks),
#endif
    CLI_COMMAND_DEF("version", "show version", NULL, cliVersion),
};
#define CMD_COUNT (sizeof(cmdTable) / sizeof(clicmd_t))

<<<<<<< HEAD
=======
static const char * const lookupTableOffOn[] = {
    "OFF", "ON"
};

static const char * const lookupTableUnit[] = {
    "IMPERIAL", "METRIC"
};

static const char * const lookupTableAlignment[] = {
    "DEFAULT",
    "CW0",
    "CW90",
    "CW180",
    "CW270",
    "CW0FLIP",
    "CW90FLIP",
    "CW180FLIP",
    "CW270FLIP"
};

#ifdef GPS
static const char * const lookupTableGPSProvider[] = {
    "NMEA", "UBLOX"
};

static const char * const lookupTableGPSSBASMode[] = {
    "AUTO", "EGNOS", "WAAS", "MSAS", "GAGAN"
};
#endif

static const char * const lookupTableCurrentSensor[] = {
    "NONE", "ADC", "VIRTUAL"
};

static const char * const lookupTableGimbalMode[] = {
    "NORMAL", "MIXTILT"
};

static const char * const lookupTablePidController[] = {
    "MW23", "MWREWRITE", "LUX"
};

static const char * const lookupTableBlackboxDevice[] = {
    "SERIAL", "SPIFLASH", "SDCARD"
};

static const char * const lookupTableSerialRX[] = {
    "SPEK1024",
    "SPEK2048",
    "SBUS",
    "SUMD",
    "SUMH",
    "XB-B",
    "XB-B-RJ01",
    "IBUS"
};

static const char * const lookupTableGyroFilter[] = {
    "OFF", "LOW", "MEDIUM", "HIGH"
};

static const char * const lookupTableGyroLpf[] = {
    "OFF",
    "188HZ",
    "98HZ",
    "42HZ",
    "20HZ",
    "10HZ"
};

static const char * const lookupDeltaMethod[] = {
    "ERROR", "MEASUREMENT"
};

typedef struct lookupTableEntry_s {
    const char * const *values;
    const uint8_t valueCount;
} lookupTableEntry_t;

typedef enum {
    TABLE_OFF_ON = 0,
    TABLE_UNIT,
    TABLE_ALIGNMENT,
#ifdef GPS
    TABLE_GPS_PROVIDER,
    TABLE_GPS_SBAS_MODE,
#endif
#ifdef BLACKBOX
    TABLE_BLACKBOX_DEVICE,
#endif
    TABLE_CURRENT_SENSOR,
    TABLE_GIMBAL_MODE,
    TABLE_PID_CONTROLLER,
    TABLE_SERIAL_RX,
    TABLE_GYRO_FILTER,
    TABLE_GYRO_LPF,
    TABLE_DELTA_METHOD,
} lookupTableIndex_e;

static const lookupTableEntry_t lookupTables[] = {
    { lookupTableOffOn, sizeof(lookupTableOffOn) / sizeof(char *) },
    { lookupTableUnit, sizeof(lookupTableUnit) / sizeof(char *) },
    { lookupTableAlignment, sizeof(lookupTableAlignment) / sizeof(char *) },
#ifdef GPS
    { lookupTableGPSProvider, sizeof(lookupTableGPSProvider) / sizeof(char *) },
    { lookupTableGPSSBASMode, sizeof(lookupTableGPSSBASMode) / sizeof(char *) },
#endif
#ifdef BLACKBOX
    { lookupTableBlackboxDevice, sizeof(lookupTableBlackboxDevice) / sizeof(char *) },
#endif
    { lookupTableCurrentSensor, sizeof(lookupTableCurrentSensor) / sizeof(char *) },
    { lookupTableGimbalMode, sizeof(lookupTableGimbalMode) / sizeof(char *) },
    { lookupTablePidController, sizeof(lookupTablePidController) / sizeof(char *) },
    { lookupTableSerialRX, sizeof(lookupTableSerialRX) / sizeof(char *) },
    { lookupTableGyroFilter, sizeof(lookupTableGyroFilter) / sizeof(char *) },
    { lookupTableGyroLpf, sizeof(lookupTableGyroLpf) / sizeof(char *) },
    { lookupDeltaMethod, sizeof(lookupDeltaMethod) / sizeof(char *) }
};

#define VALUE_TYPE_OFFSET 0
#define VALUE_SECTION_OFFSET 4
#define VALUE_MODE_OFFSET 6

typedef enum {
    // value type
    VAR_UINT8 = (0 << VALUE_TYPE_OFFSET),
    VAR_INT8 = (1 << VALUE_TYPE_OFFSET),
    VAR_UINT16 = (2 << VALUE_TYPE_OFFSET),
    VAR_INT16 = (3 << VALUE_TYPE_OFFSET),
    VAR_UINT32 = (4 << VALUE_TYPE_OFFSET),
    VAR_FLOAT = (5 << VALUE_TYPE_OFFSET),

    // value section
    MASTER_VALUE = (0 << VALUE_SECTION_OFFSET),
    PROFILE_VALUE = (1 << VALUE_SECTION_OFFSET),
    CONTROL_RATE_VALUE = (2 << VALUE_SECTION_OFFSET),

    // value mode
    MODE_DIRECT = (0 << VALUE_MODE_OFFSET),
    MODE_LOOKUP = (1 << VALUE_MODE_OFFSET)
} cliValueFlag_e;

#define VALUE_TYPE_MASK (0x0F)
#define VALUE_SECTION_MASK (0x30)
#define VALUE_MODE_MASK (0xC0)

typedef struct cliMinMaxConfig_s {
    const int32_t min;
    const int32_t max;
} cliMinMaxConfig_t;

typedef struct cliLookupTableConfig_s {
    const lookupTableIndex_e tableIndex;
} cliLookupTableConfig_t;

typedef union {
    cliLookupTableConfig_t lookup;
    cliMinMaxConfig_t minmax;

} cliValueConfig_t;

typedef struct {
    const char *name;
    const uint8_t type; // see cliValueFlag_e
    void *ptr;
    const cliValueConfig_t config;
} clivalue_t;

>>>>>>> 95e95a24
const clivalue_t valueTable[] = {
    { "looptime",                   VAR_UINT16 | MASTER_VALUE,  &masterConfig.looptime, .config.minmax = {0, 9000} },
    { "emf_avoidance",              VAR_UINT8  | MASTER_VALUE | MODE_LOOKUP,  &masterConfig.emf_avoidance, .config.lookup = { TABLE_OFF_ON } },
    { "i2c_highspeed",              VAR_UINT8  | MASTER_VALUE | MODE_LOOKUP,  &masterConfig.i2c_highspeed, .config.lookup = { TABLE_OFF_ON } },
    { "gyro_sync",                  VAR_UINT8  | MASTER_VALUE | MODE_LOOKUP,  &masterConfig.gyroSync, .config.lookup = { TABLE_OFF_ON } },
    { "gyro_sync_denom",            VAR_UINT8  | MASTER_VALUE,  &masterConfig.gyroSyncDenominator, .config.minmax = { 1,  32 } },

    { "mid_rc",                     VAR_UINT16 | MASTER_VALUE,  &masterConfig.rxConfig.midrc, .config.minmax = { 1200,  1700 } },
    { "min_check",                  VAR_UINT16 | MASTER_VALUE,  &masterConfig.rxConfig.mincheck, .config.minmax = { PWM_RANGE_ZERO,  PWM_RANGE_MAX } },
    { "max_check",                  VAR_UINT16 | MASTER_VALUE,  &masterConfig.rxConfig.maxcheck, .config.minmax = { PWM_RANGE_ZERO,  PWM_RANGE_MAX } },
    { "rssi_channel",               VAR_INT8   | MASTER_VALUE,  &masterConfig.rxConfig.rssi_channel, .config.minmax = { 0,  MAX_SUPPORTED_RC_CHANNEL_COUNT } },
    { "rssi_scale",                 VAR_UINT8  | MASTER_VALUE,  &masterConfig.rxConfig.rssi_scale, .config.minmax = { RSSI_SCALE_MIN,  RSSI_SCALE_MAX } },
    { "rssi_ppm_invert",            VAR_INT8   | MASTER_VALUE | MODE_LOOKUP,  &masterConfig.rxConfig.rssi_ppm_invert, .config.lookup = { TABLE_OFF_ON } },
    { "rc_smoothing",               VAR_INT8   | MASTER_VALUE | MODE_LOOKUP,  &masterConfig.rxConfig.rcSmoothing, .config.lookup = { TABLE_OFF_ON } },
    { "input_filtering_mode",       VAR_INT8   | MASTER_VALUE | MODE_LOOKUP,  &masterConfig.inputFilteringMode, .config.lookup = { TABLE_OFF_ON } },

    { "min_throttle",               VAR_UINT16 | MASTER_VALUE,  &masterConfig.escAndServoConfig.minthrottle, .config.minmax = { PWM_RANGE_ZERO,  PWM_RANGE_MAX } },
    { "max_throttle",               VAR_UINT16 | MASTER_VALUE,  &masterConfig.escAndServoConfig.maxthrottle, .config.minmax = { PWM_RANGE_ZERO,  PWM_RANGE_MAX } },
    { "min_command",                VAR_UINT16 | MASTER_VALUE,  &masterConfig.escAndServoConfig.mincommand, .config.minmax = { PWM_RANGE_ZERO,  PWM_RANGE_MAX } },
    { "servo_center_pulse",         VAR_UINT16 | MASTER_VALUE,  &masterConfig.escAndServoConfig.servoCenterPulse, .config.minmax = { PWM_RANGE_ZERO,  PWM_RANGE_MAX } },

    { "3d_deadband_low",            VAR_UINT16 | MASTER_VALUE,  &masterConfig.flight3DConfig.deadband3d_low, .config.minmax = { PWM_RANGE_ZERO,  PWM_RANGE_MAX } }, // FIXME upper limit should match code in the mixer, 1500 currently
    { "3d_deadband_high",           VAR_UINT16 | MASTER_VALUE,  &masterConfig.flight3DConfig.deadband3d_high, .config.minmax = { PWM_RANGE_ZERO,  PWM_RANGE_MAX } }, // FIXME lower limit should match code in the mixer, 1500 currently,
    { "3d_neutral",                 VAR_UINT16 | MASTER_VALUE,  &masterConfig.flight3DConfig.neutral3d, .config.minmax = { PWM_RANGE_ZERO,  PWM_RANGE_MAX } },
    { "3d_deadband_throttle",       VAR_UINT16 | MASTER_VALUE,  &masterConfig.flight3DConfig.deadband3d_throttle, .config.minmax = { PWM_RANGE_ZERO,  PWM_RANGE_MAX } },

    { "motor_pwm_rate",             VAR_UINT16 | MASTER_VALUE,  &masterConfig.motor_pwm_rate, .config.minmax = { 50,  32000 } },
    { "servo_pwm_rate",             VAR_UINT16 | MASTER_VALUE,  &masterConfig.servo_pwm_rate, .config.minmax = { 50,  498 } },

    { "retarded_arm",               VAR_UINT8  | MASTER_VALUE | MODE_LOOKUP,  &masterConfig.retarded_arm, .config.lookup = { TABLE_OFF_ON } },
    { "disarm_kill_switch",         VAR_UINT8  | MASTER_VALUE | MODE_LOOKUP,  &masterConfig.disarm_kill_switch, .config.lookup = { TABLE_OFF_ON } },
    { "auto_disarm_delay",          VAR_UINT8  | MASTER_VALUE,  &masterConfig.auto_disarm_delay, .config.minmax = { 0,  60 } },
    { "small_angle",                VAR_UINT8  | MASTER_VALUE,  &masterConfig.small_angle, .config.minmax = { 0,  180 } },

    { "fixedwing_althold_dir",      VAR_INT8   | MASTER_VALUE,  &masterConfig.airplaneConfig.fixedwing_althold_dir, .config.minmax = { -1,  1 } },

    { "reboot_character",           VAR_UINT8  | MASTER_VALUE,  &masterConfig.serialConfig.reboot_character, .config.minmax = { 48,  126 } },

#ifdef GPS
    { "gps_provider",               VAR_UINT8  | MASTER_VALUE | MODE_LOOKUP,  &masterConfig.gpsConfig.provider, .config.lookup = { TABLE_GPS_PROVIDER } },
    { "gps_sbas_mode",              VAR_UINT8  | MASTER_VALUE | MODE_LOOKUP,  &masterConfig.gpsConfig.sbasMode, .config.lookup = { TABLE_GPS_SBAS_MODE } },
    { "gps_auto_config",            VAR_UINT8  | MASTER_VALUE | MODE_LOOKUP,  &masterConfig.gpsConfig.autoConfig, .config.lookup = { TABLE_OFF_ON } },
    { "gps_auto_baud",              VAR_UINT8  | MASTER_VALUE | MODE_LOOKUP,  &masterConfig.gpsConfig.autoBaud, .config.lookup = { TABLE_OFF_ON } },

    { "gps_pos_p",                  VAR_UINT8  | PROFILE_VALUE, &masterConfig.profile[0].pidProfile.P8[PIDPOS], .config.minmax = { 0,  200 } },
    { "gps_pos_i",                  VAR_UINT8  | PROFILE_VALUE, &masterConfig.profile[0].pidProfile.I8[PIDPOS], .config.minmax = { 0,  200 } },
    { "gps_pos_d",                  VAR_UINT8  | PROFILE_VALUE, &masterConfig.profile[0].pidProfile.D8[PIDPOS], .config.minmax = { 0,  200 } },
    { "gps_posr_p",                 VAR_UINT8  | PROFILE_VALUE, &masterConfig.profile[0].pidProfile.P8[PIDPOSR], .config.minmax = { 0,  200 } },
    { "gps_posr_i",                 VAR_UINT8  | PROFILE_VALUE, &masterConfig.profile[0].pidProfile.I8[PIDPOSR], .config.minmax = { 0,  200 } },
    { "gps_posr_d",                 VAR_UINT8  | PROFILE_VALUE, &masterConfig.profile[0].pidProfile.D8[PIDPOSR], .config.minmax = { 0,  200 } },
    { "gps_nav_p",                  VAR_UINT8  | PROFILE_VALUE, &masterConfig.profile[0].pidProfile.P8[PIDNAVR], .config.minmax = { 0,  200 } },
    { "gps_nav_i",                  VAR_UINT8  | PROFILE_VALUE, &masterConfig.profile[0].pidProfile.I8[PIDNAVR], .config.minmax = { 0,  200 } },
    { "gps_nav_d",                  VAR_UINT8  | PROFILE_VALUE, &masterConfig.profile[0].pidProfile.D8[PIDNAVR], .config.minmax = { 0,  200 } },
    { "gps_wp_radius",              VAR_UINT16 | PROFILE_VALUE, &masterConfig.profile[0].gpsProfile.gps_wp_radius, .config.minmax = { 0,  2000 } },
    { "nav_controls_heading",       VAR_UINT8  | PROFILE_VALUE | MODE_LOOKUP, &masterConfig.profile[0].gpsProfile.nav_controls_heading, .config.lookup = { TABLE_OFF_ON } },
    { "nav_speed_min",              VAR_UINT16 | PROFILE_VALUE, &masterConfig.profile[0].gpsProfile.nav_speed_min, .config.minmax = { 10,  2000 } },
    { "nav_speed_max",              VAR_UINT16 | PROFILE_VALUE, &masterConfig.profile[0].gpsProfile.nav_speed_max, .config.minmax = { 10,  2000 } },
    { "nav_slew_rate",              VAR_UINT8  | PROFILE_VALUE, &masterConfig.profile[0].gpsProfile.nav_slew_rate, .config.minmax = { 0,  100 } },
#endif

    { "serialrx_provider",          VAR_UINT8  | MASTER_VALUE | MODE_LOOKUP,  &masterConfig.rxConfig.serialrx_provider, .config.lookup = { TABLE_SERIAL_RX } },
    { "sbus_inversion",             VAR_UINT8  | MASTER_VALUE | MODE_LOOKUP,  &masterConfig.rxConfig.sbus_inversion, .config.lookup = { TABLE_OFF_ON } },
    { "spektrum_sat_bind",          VAR_UINT8  | MASTER_VALUE,  &masterConfig.rxConfig.spektrum_sat_bind, .config.minmax = { SPEKTRUM_SAT_BIND_DISABLED,  SPEKTRUM_SAT_BIND_MAX} },

#ifdef TELEMETRY
    { "telemetry_switch",           VAR_UINT8  | MASTER_VALUE | MODE_LOOKUP,  &masterConfig.telemetryConfig.telemetry_switch, .config.lookup = { TABLE_OFF_ON } },
    { "telemetry_inversion",        VAR_UINT8  | MASTER_VALUE | MODE_LOOKUP,  &masterConfig.telemetryConfig.telemetry_inversion, .config.lookup = { TABLE_OFF_ON } },
    { "frsky_default_lattitude",    VAR_FLOAT  | MASTER_VALUE,  &masterConfig.telemetryConfig.gpsNoFixLatitude, .config.minmax = { -90.0,  90.0 } },
    { "frsky_default_longitude",    VAR_FLOAT  | MASTER_VALUE,  &masterConfig.telemetryConfig.gpsNoFixLongitude, .config.minmax = { -180.0,  180.0 } },
    { "frsky_coordinates_format",   VAR_UINT8  | MASTER_VALUE,  &masterConfig.telemetryConfig.frsky_coordinate_format, .config.minmax = { 0,  FRSKY_FORMAT_NMEA } },
    { "frsky_unit",                 VAR_UINT8  | MASTER_VALUE | MODE_LOOKUP,  &masterConfig.telemetryConfig.frsky_unit, .config.lookup = { TABLE_UNIT } },
    { "frsky_vfas_precision",       VAR_UINT8  | MASTER_VALUE,  &masterConfig.telemetryConfig.frsky_vfas_precision, .config.minmax = { FRSKY_VFAS_PRECISION_LOW,  FRSKY_VFAS_PRECISION_HIGH } },
    { "hott_alarm_sound_interval",  VAR_UINT8  | MASTER_VALUE,  &masterConfig.telemetryConfig.hottAlarmSoundInterval, .config.minmax = { 0,  120 } },
#endif

    { "battery_capacity",           VAR_UINT16 | MASTER_VALUE,  &masterConfig.batteryConfig.batteryCapacity, .config.minmax = { 0,  20000 } },
    { "vbat_scale",                 VAR_UINT8  | MASTER_VALUE,  &masterConfig.batteryConfig.vbatscale, .config.minmax = { VBAT_SCALE_MIN,  VBAT_SCALE_MAX } },
    { "vbat_max_cell_voltage",      VAR_UINT8  | MASTER_VALUE,  &masterConfig.batteryConfig.vbatmaxcellvoltage, .config.minmax = { 10,  50 } },
    { "vbat_min_cell_voltage",      VAR_UINT8  | MASTER_VALUE,  &masterConfig.batteryConfig.vbatmincellvoltage, .config.minmax = { 10,  50 } },
    { "vbat_warning_cell_voltage",  VAR_UINT8  | MASTER_VALUE,  &masterConfig.batteryConfig.vbatwarningcellvoltage, .config.minmax = { 10,  50 } },
    { "current_meter_scale",        VAR_INT16  | MASTER_VALUE,  &masterConfig.batteryConfig.currentMeterScale, .config.minmax = { -10000,  10000 } },
    { "current_meter_offset",       VAR_UINT16 | MASTER_VALUE,  &masterConfig.batteryConfig.currentMeterOffset, .config.minmax = { 0,  3300 } },
    { "multiwii_current_meter_output", VAR_UINT8  | MASTER_VALUE | MODE_LOOKUP,  &masterConfig.batteryConfig.multiwiiCurrentMeterOutput, .config.lookup = { TABLE_OFF_ON } },
    { "current_meter_type",         VAR_UINT8  | MASTER_VALUE | MODE_LOOKUP,  &masterConfig.batteryConfig.currentMeterType, .config.lookup = { TABLE_CURRENT_SENSOR } },

    { "align_gyro",                 VAR_UINT8  | MASTER_VALUE | MODE_LOOKUP,  &masterConfig.sensorAlignmentConfig.gyro_align, .config.lookup = { TABLE_ALIGNMENT } },
    { "align_acc",                  VAR_UINT8  | MASTER_VALUE | MODE_LOOKUP,  &masterConfig.sensorAlignmentConfig.acc_align, .config.lookup = { TABLE_ALIGNMENT } },
    { "align_mag",                  VAR_UINT8  | MASTER_VALUE | MODE_LOOKUP,  &masterConfig.sensorAlignmentConfig.mag_align, .config.lookup = { TABLE_ALIGNMENT } },

    { "align_board_roll",           VAR_INT16  | MASTER_VALUE,  &masterConfig.boardAlignment.rollDegrees, .config.minmax = { -180,  360 } },
    { "align_board_pitch",          VAR_INT16  | MASTER_VALUE,  &masterConfig.boardAlignment.pitchDegrees, .config.minmax = { -180,  360 } },
    { "align_board_yaw",            VAR_INT16  | MASTER_VALUE,  &masterConfig.boardAlignment.yawDegrees, .config.minmax = { -180,  360 } },

    { "max_angle_inclination",      VAR_UINT16 | MASTER_VALUE,  &masterConfig.max_angle_inclination, .config.minmax = { 100,  900 } },

    { "gyro_lpf",                   VAR_UINT8  | MASTER_VALUE | MODE_LOOKUP,  &masterConfig.gyro_lpf, .config.lookup = { TABLE_GYRO_LPF } },
    { "gyro_soft_lpf",              VAR_FLOAT  | MASTER_VALUE,  &masterConfig.soft_gyro_lpf_hz, .config.minmax = { 0,  500 } },
    { "moron_threshold",            VAR_UINT8  | MASTER_VALUE,  &masterConfig.gyroConfig.gyroMovementCalibrationThreshold, .config.minmax = { 0,  128 } },
    { "imu_dcm_kp",                 VAR_UINT16 | MASTER_VALUE,  &masterConfig.dcm_kp, .config.minmax = { 0,  20000 } },
    { "imu_dcm_ki",                 VAR_UINT16 | MASTER_VALUE,  &masterConfig.dcm_ki, .config.minmax = { 0,  20000 } },

    { "alt_hold_deadband",          VAR_UINT8  | PROFILE_VALUE, &masterConfig.profile[0].rcControlsConfig.alt_hold_deadband, .config.minmax = { 1,  250 } },
    { "alt_hold_fast_change",       VAR_UINT8  | PROFILE_VALUE | MODE_LOOKUP, &masterConfig.profile[0].rcControlsConfig.alt_hold_fast_change, .config.lookup = { TABLE_OFF_ON } },
    { "deadband",                   VAR_UINT8  | PROFILE_VALUE, &masterConfig.profile[0].rcControlsConfig.deadband, .config.minmax = { 0,  32 } },
    { "yaw_deadband",               VAR_UINT8  | PROFILE_VALUE, &masterConfig.profile[0].rcControlsConfig.yaw_deadband, .config.minmax = { 0,  100 } },

    { "throttle_correction_value",  VAR_UINT8  | PROFILE_VALUE, &masterConfig.profile[0].throttle_correction_value, .config.minmax = { 0,  150 } },
    { "throttle_correction_angle",  VAR_UINT16 | PROFILE_VALUE, &masterConfig.profile[0].throttle_correction_angle, .config.minmax = { 1,  900 } },

    { "yaw_control_direction",      VAR_INT8   | MASTER_VALUE,  &masterConfig.yaw_control_direction, .config.minmax = { -1,  1 } },

    { "pid_at_min_throttle",        VAR_UINT8  | MASTER_VALUE | MODE_LOOKUP, &masterConfig.mixerConfig.pid_at_min_throttle, .config.lookup = { TABLE_OFF_ON } },
    { "airmode_saturation_limit",   VAR_UINT8  | MASTER_VALUE, &masterConfig.mixerConfig.airmode_saturation_limit, .config.minmax = { 0,  100 } },
    { "yaw_motor_direction",        VAR_INT8   | MASTER_VALUE, &masterConfig.mixerConfig.yaw_motor_direction, .config.minmax = { -1,  1 } },
    { "yaw_jump_prevention_limit",  VAR_UINT16 | MASTER_VALUE, &masterConfig.mixerConfig.yaw_jump_prevention_limit, .config.minmax = { YAW_JUMP_PREVENTION_LIMIT_LOW,  YAW_JUMP_PREVENTION_LIMIT_HIGH } },

#ifdef USE_SERVOS
    { "tri_unarmed_servo",          VAR_INT8   | MASTER_VALUE | MODE_LOOKUP, &masterConfig.mixerConfig.tri_unarmed_servo, .config.lookup = { TABLE_OFF_ON } },
    { "servo_lowpass_freq",         VAR_INT16  | MASTER_VALUE, &masterConfig.mixerConfig.servo_lowpass_freq, .config.minmax = { 10,  400} },
    { "servo_lowpass_enable",       VAR_INT8   | MASTER_VALUE | MODE_LOOKUP, &masterConfig.mixerConfig.servo_lowpass_enable, .config.lookup = { TABLE_OFF_ON } },
#endif

    { "default_rate_profile",       VAR_UINT8  | PROFILE_VALUE , &masterConfig.profile[0].defaultRateProfileIndex, .config.minmax = { 0,  MAX_CONTROL_RATE_PROFILE_COUNT - 1 } },
    { "rc_rate",                    VAR_UINT8  | CONTROL_RATE_VALUE, &masterConfig.controlRateProfiles[0].rcRate8, .config.minmax = { 0,  250 } },
    { "rc_expo",                    VAR_UINT8  | CONTROL_RATE_VALUE, &masterConfig.controlRateProfiles[0].rcExpo8, .config.minmax = { 0,  100 } },
    { "rc_yaw_expo",                VAR_UINT8  | CONTROL_RATE_VALUE, &masterConfig.controlRateProfiles[0].rcYawExpo8, .config.minmax = { 0,  100 } },
    { "thr_mid",                    VAR_UINT8  | CONTROL_RATE_VALUE, &masterConfig.controlRateProfiles[0].thrMid8, .config.minmax = { 0,  100 } },
    { "thr_expo",                   VAR_UINT8  | CONTROL_RATE_VALUE, &masterConfig.controlRateProfiles[0].thrExpo8, .config.minmax = { 0,  100 } },
    { "roll_rate",                  VAR_UINT8  | CONTROL_RATE_VALUE, &masterConfig.controlRateProfiles[0].rates[FD_ROLL], .config.minmax = { 0,  CONTROL_RATE_CONFIG_ROLL_PITCH_RATE_MAX } },
    { "pitch_rate",                 VAR_UINT8  | CONTROL_RATE_VALUE, &masterConfig.controlRateProfiles[0].rates[FD_PITCH], .config.minmax = { 0,  CONTROL_RATE_CONFIG_ROLL_PITCH_RATE_MAX } },
    { "yaw_rate",                   VAR_UINT8  | CONTROL_RATE_VALUE, &masterConfig.controlRateProfiles[0].rates[FD_YAW], .config.minmax = { 0,  CONTROL_RATE_CONFIG_YAW_RATE_MAX } },
    { "tpa_rate",                   VAR_UINT8  | CONTROL_RATE_VALUE, &masterConfig.controlRateProfiles[0].dynThrPID, .config.minmax = { 0,  CONTROL_RATE_CONFIG_TPA_MAX} },
    { "tpa_breakpoint",             VAR_UINT16 | CONTROL_RATE_VALUE, &masterConfig.controlRateProfiles[0].tpa_breakpoint, .config.minmax = { PWM_RANGE_MIN,  PWM_RANGE_MAX} },

    { "failsafe_delay",             VAR_UINT8  | MASTER_VALUE,  &masterConfig.failsafeConfig.failsafe_delay, .config.minmax = { 0,  200 } },
    { "failsafe_off_delay",         VAR_UINT8  | MASTER_VALUE,  &masterConfig.failsafeConfig.failsafe_off_delay, .config.minmax = { 0,  200 } },
    { "failsafe_throttle",          VAR_UINT16 | MASTER_VALUE,  &masterConfig.failsafeConfig.failsafe_throttle, .config.minmax = { PWM_RANGE_MIN,  PWM_RANGE_MAX } },
    { "failsafe_kill_switch",       VAR_UINT8  | MASTER_VALUE | MODE_LOOKUP,  &masterConfig.failsafeConfig.failsafe_kill_switch, .config.lookup = { TABLE_OFF_ON } },
    { "failsafe_throttle_low_delay",VAR_UINT16 | MASTER_VALUE,  &masterConfig.failsafeConfig.failsafe_throttle_low_delay, .config.minmax = { 0,  300 } },
    { "failsafe_procedure",         VAR_UINT8  | MASTER_VALUE,  &masterConfig.failsafeConfig.failsafe_procedure, .config.minmax = { 0,  1 } },

    { "rx_min_usec",                VAR_UINT16 | MASTER_VALUE,  &masterConfig.rxConfig.rx_min_usec, .config.minmax = { PWM_PULSE_MIN,  PWM_PULSE_MAX } },
    { "rx_max_usec",                VAR_UINT16 | MASTER_VALUE,  &masterConfig.rxConfig.rx_max_usec, .config.minmax = { PWM_PULSE_MIN,  PWM_PULSE_MAX } },

#ifdef USE_SERVOS
    { "gimbal_mode",                VAR_UINT8  | PROFILE_VALUE | MODE_LOOKUP, &masterConfig.profile[0].gimbalConfig.mode, .config.lookup = { TABLE_GIMBAL_MODE } },
#endif

    { "acc_hardware",               VAR_UINT8  | MASTER_VALUE,  &masterConfig.acc_hardware, .config.minmax = { 0,  ACC_MAX } },
    { "acc_cut_hz",                 VAR_UINT8  | PROFILE_VALUE, &masterConfig.profile[0].acc_cut_hz, .config.minmax = { 0,  200 } },
    { "accxy_deadband",             VAR_UINT8  | PROFILE_VALUE, &masterConfig.profile[0].accDeadband.xy, .config.minmax = { 0,  100 } },
    { "accz_deadband",              VAR_UINT8  | PROFILE_VALUE, &masterConfig.profile[0].accDeadband.z, .config.minmax = { 0,  100 } },
    { "accz_lpf_cutoff",            VAR_FLOAT  | PROFILE_VALUE, &masterConfig.profile[0].accz_lpf_cutoff, .config.minmax = { 1,  20 } },
    { "acc_unarmedcal",             VAR_UINT8  | PROFILE_VALUE | MODE_LOOKUP, &masterConfig.profile[0].acc_unarmedcal, .config.lookup = { TABLE_OFF_ON } },
    { "acc_trim_pitch",             VAR_INT16  | PROFILE_VALUE, &masterConfig.profile[0].accelerometerTrims.values.pitch, .config.minmax = { -300,  300 } },
    { "acc_trim_roll",              VAR_INT16  | PROFILE_VALUE, &masterConfig.profile[0].accelerometerTrims.values.roll, .config.minmax = { -300,  300 } },

#ifdef BARO
    { "baro_tab_size",              VAR_UINT8  | PROFILE_VALUE, &masterConfig.profile[0].barometerConfig.baro_sample_count, .config.minmax = { 0,  BARO_SAMPLE_COUNT_MAX } },
    { "baro_noise_lpf",             VAR_FLOAT  | PROFILE_VALUE, &masterConfig.profile[0].barometerConfig.baro_noise_lpf, .config.minmax = { 0 , 1 } },
    { "baro_cf_vel",                VAR_FLOAT  | PROFILE_VALUE, &masterConfig.profile[0].barometerConfig.baro_cf_vel, .config.minmax = { 0 , 1 } },
    { "baro_cf_alt",                VAR_FLOAT  | PROFILE_VALUE, &masterConfig.profile[0].barometerConfig.baro_cf_alt, .config.minmax = { 0 , 1 } },
    { "baro_hardware",              VAR_UINT8  | MASTER_VALUE,  &masterConfig.baro_hardware, .config.minmax = { 0,  BARO_MAX } },
#endif

#ifdef MAG
    { "mag_hardware",               VAR_UINT8  | MASTER_VALUE,  &masterConfig.mag_hardware, .config.minmax = { 0,  MAG_MAX } },
    { "mag_declination",            VAR_INT16  | PROFILE_VALUE, &masterConfig.profile[0].mag_declination, .config.minmax = { -18000,  18000 } },
#endif

    { "pid_delta_method",           VAR_UINT8  | PROFILE_VALUE | MODE_LOOKUP, &masterConfig.profile[0].pidProfile.deltaMethod, .config.lookup = { TABLE_DELTA_METHOD } },

    { "pid_controller",             VAR_UINT8  | PROFILE_VALUE | MODE_LOOKUP, &masterConfig.profile[0].pidProfile.pidController, .config.lookup = { TABLE_PID_CONTROLLER } },

    { "p_pitch",                    VAR_UINT8  | PROFILE_VALUE, &masterConfig.profile[0].pidProfile.P8[PITCH], .config.minmax = { PID_MIN,  PID_MAX } },
    { "i_pitch",                    VAR_UINT8  | PROFILE_VALUE, &masterConfig.profile[0].pidProfile.I8[PITCH], .config.minmax = { PID_MIN,  PID_MAX } },
    { "d_pitch",                    VAR_UINT8  | PROFILE_VALUE, &masterConfig.profile[0].pidProfile.D8[PITCH], .config.minmax = { PID_MIN,  PID_MAX } },
    { "p_roll",                     VAR_UINT8  | PROFILE_VALUE, &masterConfig.profile[0].pidProfile.P8[ROLL], .config.minmax = { PID_MIN,  PID_MAX } },
    { "i_roll",                     VAR_UINT8  | PROFILE_VALUE, &masterConfig.profile[0].pidProfile.I8[ROLL], .config.minmax = { PID_MIN,  PID_MAX } },
    { "d_roll",                     VAR_UINT8  | PROFILE_VALUE, &masterConfig.profile[0].pidProfile.D8[ROLL], .config.minmax = { PID_MIN,  PID_MAX } },
    { "p_yaw",                      VAR_UINT8  | PROFILE_VALUE, &masterConfig.profile[0].pidProfile.P8[YAW], .config.minmax = { PID_MIN,  PID_MAX } },
    { "i_yaw",                      VAR_UINT8  | PROFILE_VALUE, &masterConfig.profile[0].pidProfile.I8[YAW], .config.minmax = { PID_MIN,  PID_MAX } },
    { "d_yaw",                      VAR_UINT8  | PROFILE_VALUE, &masterConfig.profile[0].pidProfile.D8[YAW], .config.minmax = { PID_MIN,  PID_MAX } },

    { "p_pitchf",                   VAR_FLOAT  | PROFILE_VALUE, &masterConfig.profile[0].pidProfile.P_f[PITCH], .config.minmax = { PID_F_MIN,  PID_F_MAX } },
    { "i_pitchf",                   VAR_FLOAT  | PROFILE_VALUE, &masterConfig.profile[0].pidProfile.I_f[PITCH], .config.minmax = { PID_F_MIN,  PID_F_MAX } },
    { "d_pitchf",                   VAR_FLOAT  | PROFILE_VALUE, &masterConfig.profile[0].pidProfile.D_f[PITCH], .config.minmax = { PID_F_MIN,  PID_F_MAX } },
    { "p_rollf",                    VAR_FLOAT  | PROFILE_VALUE, &masterConfig.profile[0].pidProfile.P_f[ROLL], .config.minmax = { PID_F_MIN,  PID_F_MAX } },
    { "i_rollf",                    VAR_FLOAT  | PROFILE_VALUE, &masterConfig.profile[0].pidProfile.I_f[ROLL], .config.minmax = { PID_F_MIN,  PID_F_MAX } },
    { "d_rollf",                    VAR_FLOAT  | PROFILE_VALUE, &masterConfig.profile[0].pidProfile.D_f[ROLL], .config.minmax = { PID_F_MIN,  PID_F_MAX } },
    { "p_yawf",                     VAR_FLOAT  | PROFILE_VALUE, &masterConfig.profile[0].pidProfile.P_f[YAW], .config.minmax = { PID_F_MIN,  PID_F_MAX } },
    { "i_yawf",                     VAR_FLOAT  | PROFILE_VALUE, &masterConfig.profile[0].pidProfile.I_f[YAW], .config.minmax = { PID_F_MIN,  PID_F_MAX } },
    { "d_yawf",                     VAR_FLOAT  | PROFILE_VALUE, &masterConfig.profile[0].pidProfile.D_f[YAW], .config.minmax = { PID_F_MIN,  PID_F_MAX } },

    { "level_horizon",              VAR_FLOAT  | PROFILE_VALUE, &masterConfig.profile[0].pidProfile.H_level, .config.minmax = { 0,  10 } },
    { "level_angle",                VAR_FLOAT  | PROFILE_VALUE, &masterConfig.profile[0].pidProfile.A_level, .config.minmax = { 0,  10 } },
    { "sensitivity_horizon",        VAR_UINT8  | PROFILE_VALUE, &masterConfig.profile[0].pidProfile.H_sensitivity, .config.minmax = { 0,  250 } },

    { "p_alt",                      VAR_UINT8  | PROFILE_VALUE, &masterConfig.profile[0].pidProfile.P8[PIDALT], .config.minmax = { PID_MIN,  PID_MAX } },
    { "i_alt",                      VAR_UINT8  | PROFILE_VALUE, &masterConfig.profile[0].pidProfile.I8[PIDALT], .config.minmax = { PID_MIN,  PID_MAX } },
    { "d_alt",                      VAR_UINT8  | PROFILE_VALUE, &masterConfig.profile[0].pidProfile.D8[PIDALT], .config.minmax = { PID_MIN,  PID_MAX } },

    { "p_level",                    VAR_UINT8  | PROFILE_VALUE, &masterConfig.profile[0].pidProfile.P8[PIDLEVEL], .config.minmax = { PID_MIN,  PID_MAX } },
    { "i_level",                    VAR_UINT8  | PROFILE_VALUE, &masterConfig.profile[0].pidProfile.I8[PIDLEVEL], .config.minmax = { PID_MIN,  PID_MAX } },
    { "d_level",                    VAR_UINT8  | PROFILE_VALUE, &masterConfig.profile[0].pidProfile.D8[PIDLEVEL], .config.minmax = { PID_MIN,  PID_MAX } },

    { "p_vel",                      VAR_UINT8  | PROFILE_VALUE, &masterConfig.profile[0].pidProfile.P8[PIDVEL], .config.minmax = { PID_MIN,  PID_MAX } },
    { "i_vel",                      VAR_UINT8  | PROFILE_VALUE, &masterConfig.profile[0].pidProfile.I8[PIDVEL], .config.minmax = { PID_MIN,  PID_MAX } },
    { "d_vel",                      VAR_UINT8  | PROFILE_VALUE, &masterConfig.profile[0].pidProfile.D8[PIDVEL], .config.minmax = { PID_MIN,  PID_MAX } },

    { "yaw_p_limit",                VAR_UINT16 | PROFILE_VALUE, &masterConfig.profile[0].pidProfile.yaw_p_limit, .config.minmax = { YAW_P_LIMIT_MIN, YAW_P_LIMIT_MAX } },
    { "dterm_cut_hz",               VAR_FLOAT  | PROFILE_VALUE, &masterConfig.profile[0].pidProfile.dterm_cut_hz, .config.minmax = {0, 500 } },

#ifdef GTUNE
    { "gtune_loP_rll",              VAR_UINT8  | PROFILE_VALUE,  &masterConfig.profile[0].pidProfile.gtune_lolimP[FD_ROLL], .config.minmax = { 10,  200 } },
    { "gtune_loP_ptch",             VAR_UINT8  | PROFILE_VALUE,  &masterConfig.profile[0].pidProfile.gtune_lolimP[FD_PITCH], .config.minmax = { 10,  200 } },
    { "gtune_loP_yw",               VAR_UINT8  | PROFILE_VALUE,  &masterConfig.profile[0].pidProfile.gtune_lolimP[FD_YAW], .config.minmax = { 10,  200 } },
    { "gtune_hiP_rll",              VAR_UINT8  | PROFILE_VALUE,  &masterConfig.profile[0].pidProfile.gtune_hilimP[FD_ROLL], .config.minmax = { 0,  200 } },
    { "gtune_hiP_ptch",             VAR_UINT8  | PROFILE_VALUE,  &masterConfig.profile[0].pidProfile.gtune_hilimP[FD_PITCH], .config.minmax = { 0,  200 } },
    { "gtune_hiP_yw",               VAR_UINT8  | PROFILE_VALUE,  &masterConfig.profile[0].pidProfile.gtune_hilimP[FD_YAW], .config.minmax = { 0,  200 } },
    { "gtune_pwr",                  VAR_UINT8  | PROFILE_VALUE,  &masterConfig.profile[0].pidProfile.gtune_pwr, .config.minmax = { 0,  10 } },
    { "gtune_settle_time",          VAR_UINT16 | PROFILE_VALUE,  &masterConfig.profile[0].pidProfile.gtune_settle_time, .config.minmax = { 200,  1000 } },
    { "gtune_average_cycles",       VAR_UINT8  | PROFILE_VALUE,  &masterConfig.profile[0].pidProfile.gtune_average_cycles, .config.minmax = { 8,  128 } },
#endif

#ifdef BLACKBOX
    { "blackbox_rate_num",          VAR_UINT8  | MASTER_VALUE,  &masterConfig.blackbox_rate_num, .config.minmax = { 1,  32 } },
    { "blackbox_rate_denom",        VAR_UINT8  | MASTER_VALUE,  &masterConfig.blackbox_rate_denom, .config.minmax = { 1,  32 } },
    { "blackbox_device",            VAR_UINT8  | MASTER_VALUE | MODE_LOOKUP,  &masterConfig.blackbox_device, .config.lookup = { TABLE_BLACKBOX_DEVICE } },
#endif

    { "magzero_x",                  VAR_INT16  | MASTER_VALUE, &masterConfig.magZero.raw[X], .config.minmax = { -32768,  32767 } },
    { "magzero_y",                  VAR_INT16  | MASTER_VALUE, &masterConfig.magZero.raw[Y], .config.minmax = { -32768,  32767 } },
    { "magzero_z",                  VAR_INT16  | MASTER_VALUE, &masterConfig.magZero.raw[Z], .config.minmax = { -32768,  32767 } },
};

#define VALUE_COUNT (sizeof(valueTable) / sizeof(clivalue_t))
uint8_t numberOfRecordsInCLITable = VALUE_COUNT;

void cliSetVar(const clivalue_t *var, const int_float_value_t value);
static void cliPrintVar(const clivalue_t *var, uint32_t full);
static void cliPrint(const char *str);
static void cliPrintf(const char *fmt, ...);
static void cliWrite(uint8_t ch);

static void cliPrompt(void)
{
    cliPrint("\r\n# ");
    bufWriterFlush(cliWriter);
}

static void cliShowParseError(void)
{
    cliPrint("Parse error\r\n");
}

static void cliShowArgumentRangeError(char *name, int min, int max)
{
    cliPrintf("%s must be between %d and %d\r\n", name, min, max);
}

static char *processChannelRangeArgs(char *ptr, channelRange_t *range, uint8_t *validArgumentCount)
{
    int val;

    for (int argIndex = 0; argIndex < 2; argIndex++) {
        ptr = strchr(ptr, ' ');
        if (ptr) {
            val = atoi(++ptr);
            val = CHANNEL_VALUE_TO_STEP(val);
            if (val >= MIN_MODE_RANGE_STEP && val <= MAX_MODE_RANGE_STEP) {
                if (argIndex == 0) {
                    range->startStep = val;
                } else {
                    range->endStep = val;
                }
                (*validArgumentCount)++;
            }
        }
    }

    return ptr;
}

// Check if a string's length is zero
static bool isEmpty(const char *string)
{
    return *string == '\0';
}

static void cliRxFail(char *cmdline)
{
    uint8_t channel;
    char buf[3];

    if (isEmpty(cmdline)) {
        // print out rxConfig failsafe settings
        for (channel = 0; channel < MAX_SUPPORTED_RC_CHANNEL_COUNT; channel++) {
            cliRxFail(itoa(channel, buf, 10));
        }
    } else {
        char *ptr = cmdline;
        channel = atoi(ptr++);
        if ((channel < MAX_SUPPORTED_RC_CHANNEL_COUNT)) {

            rxFailsafeChannelConfiguration_t *channelFailsafeConfiguration = &masterConfig.rxConfig.failsafe_channel_configurations[channel];

            uint16_t value;
            rxFailsafeChannelType_e type = (channel < NON_AUX_CHANNEL_COUNT) ? RX_FAILSAFE_TYPE_FLIGHT : RX_FAILSAFE_TYPE_AUX;
            rxFailsafeChannelMode_e mode = channelFailsafeConfiguration->mode;
            bool requireValue = channelFailsafeConfiguration->mode == RX_FAILSAFE_MODE_SET;

            ptr = strchr(ptr, ' ');
            if (ptr) {
                char *p = strchr(rxFailsafeModeCharacters, *(++ptr));
                if (p) {
                    uint8_t requestedMode = p - rxFailsafeModeCharacters;
                    mode = rxFailsafeModesTable[type][requestedMode];
                } else {
                    mode = RX_FAILSAFE_MODE_INVALID;
                }
                if (mode == RX_FAILSAFE_MODE_INVALID) {
                    cliShowParseError();
                    return;
                }

                requireValue = mode == RX_FAILSAFE_MODE_SET;

                ptr = strchr(ptr, ' ');
                if (ptr) {
                    if (!requireValue) {
                        cliShowParseError();
                        return;
                    }
                    value = atoi(++ptr);
                    value = CHANNEL_VALUE_TO_RXFAIL_STEP(value);
                    if (value > MAX_RXFAIL_RANGE_STEP) {
                        cliPrint("Value out of range\r\n");
                        return;
                    }

                    channelFailsafeConfiguration->step = value;
                } else if (requireValue) {
                    cliShowParseError();
                    return;
                }
                channelFailsafeConfiguration->mode = mode;

            }

            char modeCharacter = rxFailsafeModeCharacters[channelFailsafeConfiguration->mode];

            // triple use of cliPrintf below
            // 1. acknowledge interpretation on command,
            // 2. query current setting on single item,
            // 3. recursive use for full list.

            if (requireValue) {
                cliPrintf("rxfail %u %c %d\r\n",
                    channel,
                    modeCharacter,
                    RXFAIL_STEP_TO_CHANNEL_VALUE(channelFailsafeConfiguration->step)
                );
            } else {
                cliPrintf("rxfail %u %c\r\n",
                    channel,
                    modeCharacter
                );
            }
        } else {
            cliShowArgumentRangeError("channel", 0, MAX_SUPPORTED_RC_CHANNEL_COUNT - 1);
        }
    }
}

static void cliAux(char *cmdline)
{
    int i, val = 0;
    char *ptr;

    if (isEmpty(cmdline)) {
        // print out aux channel settings
        for (i = 0; i < MAX_MODE_ACTIVATION_CONDITION_COUNT; i++) {
            modeActivationCondition_t *mac = &currentProfile->modeActivationConditions[i];
            cliPrintf("aux %u %u %u %u %u\r\n",
                i,
                mac->modeId,
                mac->auxChannelIndex,
                MODE_STEP_TO_CHANNEL_VALUE(mac->range.startStep),
                MODE_STEP_TO_CHANNEL_VALUE(mac->range.endStep)
            );
        }
    } else {
        ptr = cmdline;
        i = atoi(ptr++);
        if (i < MAX_MODE_ACTIVATION_CONDITION_COUNT) {
            modeActivationCondition_t *mac = &currentProfile->modeActivationConditions[i];
            uint8_t validArgumentCount = 0;
            ptr = strchr(ptr, ' ');
            if (ptr) {
                val = atoi(++ptr);
                if (val >= 0 && val < CHECKBOX_ITEM_COUNT) {
                    mac->modeId = val;
                    validArgumentCount++;
                }
            }
            ptr = strchr(ptr, ' ');
            if (ptr) {
                val = atoi(++ptr);
                if (val >= 0 && val < MAX_AUX_CHANNEL_COUNT) {
                    mac->auxChannelIndex = val;
                    validArgumentCount++;
                }
            }
            ptr = processChannelRangeArgs(ptr, &mac->range, &validArgumentCount);

            if (validArgumentCount != 4) {
                memset(mac, 0, sizeof(modeActivationCondition_t));
            }
        } else {
            cliShowArgumentRangeError("index", 0, MAX_MODE_ACTIVATION_CONDITION_COUNT - 1);
        }
    }
}

static void cliSerial(char *cmdline)
{
    int i, val;
    char *ptr;

    if (isEmpty(cmdline)) {
        for (i = 0; i < SERIAL_PORT_COUNT; i++) {
            if (!serialIsPortAvailable(masterConfig.serialConfig.portConfigs[i].identifier)) {
                continue;
            };
            cliPrintf("serial %d %d %ld %ld %ld %ld\r\n" ,
                masterConfig.serialConfig.portConfigs[i].identifier,
                masterConfig.serialConfig.portConfigs[i].functionMask,
                baudRates[masterConfig.serialConfig.portConfigs[i].msp_baudrateIndex],
                baudRates[masterConfig.serialConfig.portConfigs[i].gps_baudrateIndex],
                baudRates[masterConfig.serialConfig.portConfigs[i].telemetry_baudrateIndex],
                baudRates[masterConfig.serialConfig.portConfigs[i].blackbox_baudrateIndex]
            );
        }
        return;
    }

    serialPortConfig_t portConfig;
    memset(&portConfig, 0 , sizeof(portConfig));

    serialPortConfig_t *currentConfig;

    uint8_t validArgumentCount = 0;

    ptr = cmdline;

    val = atoi(ptr++);
    currentConfig = serialFindPortConfiguration(val);
    if (currentConfig) {
        portConfig.identifier = val;
        validArgumentCount++;
    }

    ptr = strchr(ptr, ' ');
    if (ptr) {
        val = atoi(++ptr);
        portConfig.functionMask = val & 0xFFFF;
        validArgumentCount++;
    }

    for (i = 0; i < 4; i ++) {
        ptr = strchr(ptr, ' ');
        if (!ptr) {
            break;
        }

        val = atoi(++ptr);

        uint8_t baudRateIndex = lookupBaudRateIndex(val);
        if (baudRates[baudRateIndex] != (uint32_t) val) {
            break;
        }

        switch(i) {
            case 0:
                if (baudRateIndex < BAUD_9600 || baudRateIndex > BAUD_115200) {
                    continue;
                }
                portConfig.msp_baudrateIndex = baudRateIndex;
                break;
            case 1:
                if (baudRateIndex < BAUD_9600 || baudRateIndex > BAUD_115200) {
                    continue;
                }
                portConfig.gps_baudrateIndex = baudRateIndex;
                break;
            case 2:
                if (baudRateIndex != BAUD_AUTO && baudRateIndex > BAUD_115200) {
                    continue;
                }
                portConfig.telemetry_baudrateIndex = baudRateIndex;
                break;
            case 3:
                if (baudRateIndex < BAUD_19200 || baudRateIndex > BAUD_250000) {
                    continue;
                }
                portConfig.blackbox_baudrateIndex = baudRateIndex;
                break;
        }

        validArgumentCount++;
    }

    if (validArgumentCount < 6) {
        cliShowParseError();
        return;
    }

    memcpy(currentConfig, &portConfig, sizeof(portConfig));

}

static void cliAdjustmentRange(char *cmdline)
{
    int i, val = 0;
    char *ptr;

    if (isEmpty(cmdline)) {
        // print out adjustment ranges channel settings
        for (i = 0; i < MAX_ADJUSTMENT_RANGE_COUNT; i++) {
            adjustmentRange_t *ar = &currentProfile->adjustmentRanges[i];
            cliPrintf("adjrange %u %u %u %u %u %u %u\r\n",
                i,
                ar->adjustmentIndex,
                ar->auxChannelIndex,
                MODE_STEP_TO_CHANNEL_VALUE(ar->range.startStep),
                MODE_STEP_TO_CHANNEL_VALUE(ar->range.endStep),
                ar->adjustmentFunction,
                ar->auxSwitchChannelIndex
            );
        }
    } else {
        ptr = cmdline;
        i = atoi(ptr++);
        if (i < MAX_ADJUSTMENT_RANGE_COUNT) {
            adjustmentRange_t *ar = &currentProfile->adjustmentRanges[i];
            uint8_t validArgumentCount = 0;

            ptr = strchr(ptr, ' ');
            if (ptr) {
                val = atoi(++ptr);
                if (val >= 0 && val < MAX_SIMULTANEOUS_ADJUSTMENT_COUNT) {
                    ar->adjustmentIndex = val;
                    validArgumentCount++;
                }
            }
            ptr = strchr(ptr, ' ');
            if (ptr) {
                val = atoi(++ptr);
                if (val >= 0 && val < MAX_AUX_CHANNEL_COUNT) {
                    ar->auxChannelIndex = val;
                    validArgumentCount++;
                }
            }

            ptr = processChannelRangeArgs(ptr, &ar->range, &validArgumentCount);

            ptr = strchr(ptr, ' ');
            if (ptr) {
                val = atoi(++ptr);
                if (val >= 0 && val < ADJUSTMENT_FUNCTION_COUNT) {
                    ar->adjustmentFunction = val;
                    validArgumentCount++;
                }
            }
            ptr = strchr(ptr, ' ');
            if (ptr) {
                val = atoi(++ptr);
                if (val >= 0 && val < MAX_AUX_CHANNEL_COUNT) {
                    ar->auxSwitchChannelIndex = val;
                    validArgumentCount++;
                }
            }

            if (validArgumentCount != 6) {
                memset(ar, 0, sizeof(adjustmentRange_t));
                cliShowParseError();
            }
        } else {
            cliShowArgumentRangeError("index", 0, MAX_ADJUSTMENT_RANGE_COUNT - 1);
        }
    }
}

static void cliMotorMix(char *cmdline)
{
#ifdef USE_QUAD_MIXER_ONLY
    UNUSED(cmdline);
#else
    int i, check = 0;
    int num_motors = 0;
    uint8_t len;
    char buf[16];
    char *ptr;

    if (isEmpty(cmdline)) {
        cliPrint("Motor\tThr\tRoll\tPitch\tYaw\r\n");
        for (i = 0; i < MAX_SUPPORTED_MOTORS; i++) {
            if (masterConfig.customMotorMixer[i].throttle == 0.0f)
                break;
            num_motors++;
            cliPrintf("#%d:\t", i);
            cliPrintf("%s\t", ftoa(masterConfig.customMotorMixer[i].throttle, buf));
            cliPrintf("%s\t", ftoa(masterConfig.customMotorMixer[i].roll, buf));
            cliPrintf("%s\t", ftoa(masterConfig.customMotorMixer[i].pitch, buf));
            cliPrintf("%s\r\n", ftoa(masterConfig.customMotorMixer[i].yaw, buf));
        }
        return;
    } else if (strncasecmp(cmdline, "reset", 5) == 0) {
        // erase custom mixer
        for (i = 0; i < MAX_SUPPORTED_MOTORS; i++)
            masterConfig.customMotorMixer[i].throttle = 0.0f;
    } else if (strncasecmp(cmdline, "load", 4) == 0) {
        ptr = strchr(cmdline, ' ');
        if (ptr) {
            len = strlen(++ptr);
            for (i = 0; ; i++) {
                if (mixerNames[i] == NULL) {
                    cliPrint("Invalid name\r\n");
                    break;
                }
                if (strncasecmp(ptr, mixerNames[i], len) == 0) {
                    mixerLoadMix(i, masterConfig.customMotorMixer);
                    cliPrintf("Loaded %s\r\n", mixerNames[i]);
                    cliMotorMix("");
                    break;
                }
            }
        }
    } else {
        ptr = cmdline;
        i = atoi(ptr); // get motor number
        if (i < MAX_SUPPORTED_MOTORS) {
            ptr = strchr(ptr, ' ');
            if (ptr) {
                masterConfig.customMotorMixer[i].throttle = fastA2F(++ptr);
                check++;
            }
            ptr = strchr(ptr, ' ');
            if (ptr) {
                masterConfig.customMotorMixer[i].roll = fastA2F(++ptr);
                check++;
            }
            ptr = strchr(ptr, ' ');
            if (ptr) {
                masterConfig.customMotorMixer[i].pitch = fastA2F(++ptr);
                check++;
            }
            ptr = strchr(ptr, ' ');
            if (ptr) {
                masterConfig.customMotorMixer[i].yaw = fastA2F(++ptr);
                check++;
            }
            if (check != 4) {
                cliShowParseError();
            } else {
                cliMotorMix("");
            }
        } else {
            cliShowArgumentRangeError("index", 0, MAX_SUPPORTED_MOTORS - 1);
        }
    }
#endif
}

static void cliRxRange(char *cmdline)
{
    int i, validArgumentCount = 0;
    char *ptr;

    if (isEmpty(cmdline)) {
        for (i = 0; i < NON_AUX_CHANNEL_COUNT; i++) {
            rxChannelRangeConfiguration_t *channelRangeConfiguration = &masterConfig.rxConfig.channelRanges[i];
            cliPrintf("rxrange %u %u %u\r\n", i, channelRangeConfiguration->min, channelRangeConfiguration->max);
        }
    } else if (strcasecmp(cmdline, "reset") == 0) {
        resetAllRxChannelRangeConfigurations(masterConfig.rxConfig.channelRanges);
    } else {
        ptr = cmdline;
        i = atoi(ptr);
        if (i >= 0 && i < NON_AUX_CHANNEL_COUNT) {
            int rangeMin, rangeMax;

            ptr = strchr(ptr, ' ');
            if (ptr) {
                rangeMin = atoi(++ptr);
                validArgumentCount++;
            }

            ptr = strchr(ptr, ' ');
            if (ptr) {
                rangeMax = atoi(++ptr);
                validArgumentCount++;
            }

            if (validArgumentCount != 2) {
                cliShowParseError();
            } else if (rangeMin < PWM_PULSE_MIN || rangeMin > PWM_PULSE_MAX || rangeMax < PWM_PULSE_MIN || rangeMax > PWM_PULSE_MAX) {
                cliShowParseError();
            } else {
                rxChannelRangeConfiguration_t *channelRangeConfiguration = &masterConfig.rxConfig.channelRanges[i];
                channelRangeConfiguration->min = rangeMin;
                channelRangeConfiguration->max = rangeMax;
            }
        } else {
            cliShowArgumentRangeError("channel", 0, NON_AUX_CHANNEL_COUNT - 1);
        }
    }
}

#ifdef LED_STRIP
static void cliLed(char *cmdline)
{
    int i;
    char *ptr;
    char ledConfigBuffer[20];

    if (isEmpty(cmdline)) {
        for (i = 0; i < MAX_LED_STRIP_LENGTH; i++) {
            generateLedConfig(i, ledConfigBuffer, sizeof(ledConfigBuffer));
            cliPrintf("led %u %s\r\n", i, ledConfigBuffer);
        }
    } else {
        ptr = cmdline;
        i = atoi(ptr);
        if (i < MAX_LED_STRIP_LENGTH) {
            ptr = strchr(cmdline, ' ');
            if (!parseLedStripConfig(i, ++ptr)) {
                cliShowParseError();
            }
        } else {
            cliShowArgumentRangeError("index", 0, MAX_LED_STRIP_LENGTH - 1);
        }
    }
}

static void cliColor(char *cmdline)
{
    int i;
    char *ptr;

    if (isEmpty(cmdline)) {
        for (i = 0; i < CONFIGURABLE_COLOR_COUNT; i++) {
            cliPrintf("color %u %d,%u,%u\r\n",
                i,
                masterConfig.colors[i].h,
                masterConfig.colors[i].s,
                masterConfig.colors[i].v
            );
        }
    } else {
        ptr = cmdline;
        i = atoi(ptr);
        if (i < CONFIGURABLE_COLOR_COUNT) {
            ptr = strchr(cmdline, ' ');
            if (!parseColor(i, ++ptr)) {
                cliShowParseError();
            }
        } else {
            cliShowArgumentRangeError("index", 0, CONFIGURABLE_COLOR_COUNT - 1);
        }
    }
}
#endif

#ifdef USE_SERVOS
static void cliServo(char *cmdline)
{
    enum { SERVO_ARGUMENT_COUNT = 8 };
    int16_t arguments[SERVO_ARGUMENT_COUNT];

    servoParam_t *servo;

    int i;
    char *ptr;

    if (isEmpty(cmdline)) {
        // print out servo settings
        for (i = 0; i < MAX_SUPPORTED_SERVOS; i++) {
            servo = &currentProfile->servoConf[i];

            cliPrintf("servo %u %d %d %d %d %d %d %d\r\n",
                i,
                servo->min,
                servo->max,
                servo->middle,
                servo->angleAtMin,
                servo->angleAtMax,
                servo->rate,
                servo->forwardFromChannel
            );
        }
    } else {
        int validArgumentCount = 0;

        ptr = cmdline;

        // Command line is integers (possibly negative) separated by spaces, no other characters allowed.

        // If command line doesn't fit the format, don't modify the config
        while (*ptr) {
            if (*ptr == '-' || (*ptr >= '0' && *ptr <= '9')) {
                if (validArgumentCount >= SERVO_ARGUMENT_COUNT) {
                    cliShowParseError();
                    return;
                }

                arguments[validArgumentCount++] = atoi(ptr);

                do {
                    ptr++;
                } while (*ptr >= '0' && *ptr <= '9');
            } else if (*ptr == ' ') {
                ptr++;
            } else {
                cliShowParseError();
                return;
            }
        }

        enum {INDEX = 0, MIN, MAX, MIDDLE, ANGLE_AT_MIN, ANGLE_AT_MAX, RATE, FORWARD};

        i = arguments[INDEX];

        // Check we got the right number of args and the servo index is correct (don't validate the other values)
        if (validArgumentCount != SERVO_ARGUMENT_COUNT || i < 0 || i >= MAX_SUPPORTED_SERVOS) {
            cliShowParseError();
            return;
        }

        servo = &currentProfile->servoConf[i];

        if (
            arguments[MIN] < PWM_PULSE_MIN || arguments[MIN] > PWM_PULSE_MAX ||
            arguments[MAX] < PWM_PULSE_MIN || arguments[MAX] > PWM_PULSE_MAX ||
            arguments[MIDDLE] < arguments[MIN] || arguments[MIDDLE] > arguments[MAX] ||
            arguments[MIN] > arguments[MAX] || arguments[MAX] < arguments[MIN] ||
            arguments[RATE] < -100 || arguments[RATE] > 100 ||
            arguments[FORWARD] >= MAX_SUPPORTED_RC_CHANNEL_COUNT ||
            arguments[ANGLE_AT_MIN] < 0 || arguments[ANGLE_AT_MIN] > 180 ||
            arguments[ANGLE_AT_MAX] < 0 || arguments[ANGLE_AT_MAX] > 180
        ) {
            cliShowParseError();
            return;
        }

        servo->min = arguments[1];
        servo->max = arguments[2];
        servo->middle = arguments[3];
        servo->angleAtMin = arguments[4];
        servo->angleAtMax = arguments[5];
        servo->rate = arguments[6];
        servo->forwardFromChannel = arguments[7];
    }
}
#endif

#ifdef USE_SERVOS
static void cliServoMix(char *cmdline)
{
    int i;
    uint8_t len;
    char *ptr;
    int args[8], check = 0;
    len = strlen(cmdline);

    if (len == 0) {

        cliPrint("Rule\tServo\tSource\tRate\tSpeed\tMin\tMax\tBox\r\n");

        for (i = 0; i < MAX_SERVO_RULES; i++) {
            if (masterConfig.customServoMixer[i].rate == 0)
                break;

            cliPrintf("#%d:\t%d\t%d\t%d\t%d\t%d\t%d\t%d\r\n",
                i,
                masterConfig.customServoMixer[i].targetChannel,
                masterConfig.customServoMixer[i].inputSource,
                masterConfig.customServoMixer[i].rate,
                masterConfig.customServoMixer[i].speed,
                masterConfig.customServoMixer[i].min,
                masterConfig.customServoMixer[i].max,
                masterConfig.customServoMixer[i].box
            );
        }
        cliPrintf("\r\n");
        return;
    } else if (strncasecmp(cmdline, "reset", 5) == 0) {
        // erase custom mixer
        memset(masterConfig.customServoMixer, 0, sizeof(masterConfig.customServoMixer));
        for (i = 0; i < MAX_SUPPORTED_SERVOS; i++) {
            currentProfile->servoConf[i].reversedSources = 0;
        }
    } else if (strncasecmp(cmdline, "load", 4) == 0) {
        ptr = strchr(cmdline, ' ');
        if (ptr) {
            len = strlen(++ptr);
            for (i = 0; ; i++) {
                if (mixerNames[i] == NULL) {
                    cliPrintf("Invalid name\r\n");
                    break;
                }
                if (strncasecmp(ptr, mixerNames[i], len) == 0) {
                    servoMixerLoadMix(i, masterConfig.customServoMixer);
                    cliPrintf("Loaded %s\r\n", mixerNames[i]);
                    cliServoMix("");
                    break;
                }
            }
        }
    } else if (strncasecmp(cmdline, "reverse", 7) == 0) {
        enum {SERVO = 0, INPUT, REVERSE, ARGS_COUNT};
        int servoIndex, inputSource;
        ptr = strchr(cmdline, ' ');

        len = strlen(ptr);
        if (len == 0) {
            cliPrintf("s");
            for (inputSource = 0; inputSource < INPUT_SOURCE_COUNT; inputSource++)
                cliPrintf("\ti%d", inputSource);
            cliPrintf("\r\n");

            for (servoIndex = 0; servoIndex < MAX_SUPPORTED_SERVOS; servoIndex++) {
                cliPrintf("%d", servoIndex);
                for (inputSource = 0; inputSource < INPUT_SOURCE_COUNT; inputSource++)
                    cliPrintf("\t%s  ", (currentProfile->servoConf[servoIndex].reversedSources & (1 << inputSource)) ? "r" : "n");
                cliPrintf("\r\n");
            }
            return;
        }

        ptr = strtok(ptr, " ");
        while (ptr != NULL && check < ARGS_COUNT - 1) {
            args[check++] = atoi(ptr);
            ptr = strtok(NULL, " ");
        }

        if (ptr == NULL || check != ARGS_COUNT - 1) {
            cliShowParseError();
            return;
        }

        if (args[SERVO] >= 0 && args[SERVO] < MAX_SUPPORTED_SERVOS
                && args[INPUT] >= 0 && args[INPUT] < INPUT_SOURCE_COUNT
                && (*ptr == 'r' || *ptr == 'n')) {
            if (*ptr == 'r')
                currentProfile->servoConf[args[SERVO]].reversedSources |= 1 << args[INPUT];
            else
                currentProfile->servoConf[args[SERVO]].reversedSources &= ~(1 << args[INPUT]);
        } else
            cliShowParseError();

        cliServoMix("reverse");
    } else {
        enum {RULE = 0, TARGET, INPUT, RATE, SPEED, MIN, MAX, BOX, ARGS_COUNT};
        ptr = strtok(cmdline, " ");
        while (ptr != NULL && check < ARGS_COUNT) {
            args[check++] = atoi(ptr);
            ptr = strtok(NULL, " ");
        }

        if (ptr != NULL || check != ARGS_COUNT) {
            cliShowParseError();
            return;
        }

        i = args[RULE];
        if (i >= 0 && i < MAX_SERVO_RULES &&
            args[TARGET] >= 0 && args[TARGET] < MAX_SUPPORTED_SERVOS &&
            args[INPUT] >= 0 && args[INPUT] < INPUT_SOURCE_COUNT &&
            args[RATE] >= -100 && args[RATE] <= 100 &&
            args[SPEED] >= 0 && args[SPEED] <= MAX_SERVO_SPEED &&
            args[MIN] >= 0 && args[MIN] <= 100 &&
            args[MAX] >= 0 && args[MAX] <= 100 && args[MIN] < args[MAX] &&
            args[BOX] >= 0 && args[BOX] <= MAX_SERVO_BOXES) {
            masterConfig.customServoMixer[i].targetChannel = args[TARGET];
            masterConfig.customServoMixer[i].inputSource = args[INPUT];
            masterConfig.customServoMixer[i].rate = args[RATE];
            masterConfig.customServoMixer[i].speed = args[SPEED];
            masterConfig.customServoMixer[i].min = args[MIN];
            masterConfig.customServoMixer[i].max = args[MAX];
            masterConfig.customServoMixer[i].box = args[BOX];
            cliServoMix("");
        } else {
            cliShowParseError();
        }
    }
}
#endif

#ifdef USE_SDCARD

static void cliWriteBytes(const uint8_t *buffer, int count)
{
    while (count > 0) {
        cliWrite(*buffer);
        buffer++;
        count--;
    }
}

static void cliSdInfo(char *cmdline) {
    UNUSED(cmdline);

    cliPrint("SD card: ");

    if (!sdcard_isInserted()) {
        cliPrint("None inserted\r\n");
        return;
    }

    if (!sdcard_isInitialized()) {
        cliPrint("Startup failed\r\n");
        return;
    }

    const sdcardMetadata_t *metadata = sdcard_getMetadata();

    cliPrintf("Manufacturer 0x%x, %ukB, %02d/%04d, v%d.%d, '",
        metadata->manufacturerID,
        metadata->numBlocks / 2, /* One block is half a kB */
        metadata->productionMonth,
        metadata->productionYear,
        metadata->productRevisionMajor,
        metadata->productRevisionMinor
    );

    cliWriteBytes((uint8_t*)metadata->productName, sizeof(metadata->productName));

    cliPrint("'\r\n" "Filesystem: ");

    switch (afatfs_getFilesystemState()) {
        case AFATFS_FILESYSTEM_STATE_READY:
            cliPrint("Ready");
        break;
        case AFATFS_FILESYSTEM_STATE_INITIALIZATION:
            cliPrint("Initializing");
        break;
        case AFATFS_FILESYSTEM_STATE_UNKNOWN:
        case AFATFS_FILESYSTEM_STATE_FATAL:
            cliPrint("Fatal");

            switch (afatfs_getLastError()) {
                case AFATFS_ERROR_BAD_MBR:
                    cliPrint(" - no FAT MBR partitions");
                break;
                case AFATFS_ERROR_BAD_FILESYSTEM_HEADER:
                    cliPrint(" - bad FAT header");
                break;
                case AFATFS_ERROR_GENERIC:
                case AFATFS_ERROR_NONE:
                    ; // Nothing more detailed to print
                break;
            }

            cliPrint("\r\n");
        break;
    }
}

#endif

#ifdef USE_FLASHFS

static void cliFlashInfo(char *cmdline)
{
    const flashGeometry_t *layout = flashfsGetGeometry();

    UNUSED(cmdline);

    cliPrintf("Flash sectors=%u, sectorSize=%u, pagesPerSector=%u, pageSize=%u, totalSize=%u, usedSize=%u\r\n",
            layout->sectors, layout->sectorSize, layout->pagesPerSector, layout->pageSize, layout->totalSize, flashfsGetOffset());
}

static void cliFlashErase(char *cmdline)
{
    UNUSED(cmdline);

    cliPrintf("Erasing...\r\n");
    flashfsEraseCompletely();

    while (!flashfsIsReady()) {
        delay(100);
    }

    cliPrintf("Done.\r\n");
}

#ifdef USE_FLASH_TOOLS

static void cliFlashWrite(char *cmdline)
{
    uint32_t address = atoi(cmdline);
    char *text = strchr(cmdline, ' ');

    if (!text) {
        cliShowParseError();
    } else {
        flashfsSeekAbs(address);
        flashfsWrite((uint8_t*)text, strlen(text), true);
        flashfsFlushSync();

        cliPrintf("Wrote %u bytes at %u.\r\n", strlen(text), address);
    }
}

static void cliFlashRead(char *cmdline)
{
    uint32_t address = atoi(cmdline);
    uint32_t length;
    int i;

    uint8_t buffer[32];

    char *nextArg = strchr(cmdline, ' ');

    if (!nextArg) {
        cliShowParseError();
    } else {
        length = atoi(nextArg);

        cliPrintf("Reading %u bytes at %u:\r\n", length, address);

        while (length > 0) {
            int bytesRead;

            bytesRead = flashfsReadAbs(address, buffer, length < sizeof(buffer) ? length : sizeof(buffer));

            for (i = 0; i < bytesRead; i++) {
                cliWrite(buffer[i]);
            }

            length -= bytesRead;
            address += bytesRead;

            if (bytesRead == 0) {
                //Assume we reached the end of the volume or something fatal happened
                break;
            }
        }
        cliPrintf("\r\n");
    }
}

#endif
#endif

static void dumpValues(uint16_t valueSection)
{
    uint32_t i;
    const clivalue_t *value;
    for (i = 0; i < VALUE_COUNT; i++) {
        value = &valueTable[i];

        if ((value->type & VALUE_SECTION_MASK) != valueSection) {
            continue;
        }

        cliPrintf("set %s = ", valueTable[i].name);
        cliPrintVar(value, 0);
        cliPrint("\r\n");
    }
}

typedef enum {
    DUMP_MASTER = (1 << 0),
    DUMP_PROFILE = (1 << 1),
    DUMP_CONTROL_RATE_PROFILE = (1 << 2)
} dumpFlags_e;

#define DUMP_ALL (DUMP_MASTER | DUMP_PROFILE | DUMP_CONTROL_RATE_PROFILE)


static const char* const sectionBreak = "\r\n";

#define printSectionBreak() cliPrintf((char *)sectionBreak)

static void cliDump(char *cmdline)
{
    unsigned int i;
    char buf[16];
    uint32_t mask;

#ifndef USE_QUAD_MIXER_ONLY
    float thr, roll, pitch, yaw;
#endif

    uint8_t dumpMask = DUMP_ALL;
    if (strcasecmp(cmdline, "master") == 0) {
        dumpMask = DUMP_MASTER; // only
    }
    if (strcasecmp(cmdline, "profile") == 0) {
        dumpMask = DUMP_PROFILE; // only
    }
    if (strcasecmp(cmdline, "rates") == 0) {
        dumpMask = DUMP_CONTROL_RATE_PROFILE; // only
    }

    if (dumpMask & DUMP_MASTER) {

        cliPrint("\r\n# version\r\n");
        cliVersion(NULL);

        cliPrint("\r\n# dump master\r\n");
        cliPrint("\r\n# mixer\r\n");

#ifndef USE_QUAD_MIXER_ONLY
        cliPrintf("mixer %s\r\n", mixerNames[masterConfig.mixerMode - 1]);

        cliPrintf("mmix reset\r\n");

        for (i = 0; i < MAX_SUPPORTED_MOTORS; i++) {
            if (masterConfig.customMotorMixer[i].throttle == 0.0f)
                break;
            thr = masterConfig.customMotorMixer[i].throttle;
            roll = masterConfig.customMotorMixer[i].roll;
            pitch = masterConfig.customMotorMixer[i].pitch;
            yaw = masterConfig.customMotorMixer[i].yaw;
            cliPrintf("mmix %d", i);
            if (thr < 0)
                cliWrite(' ');
            cliPrintf("%s", ftoa(thr, buf));
            if (roll < 0)
                cliWrite(' ');
            cliPrintf("%s", ftoa(roll, buf));
            if (pitch < 0)
                cliWrite(' ');
            cliPrintf("%s", ftoa(pitch, buf));
            if (yaw < 0)
                cliWrite(' ');
            cliPrintf("%s\r\n", ftoa(yaw, buf));
        }

#ifdef USE_SERVOS
        // print custom servo mixer if exists
        cliPrintf("smix reset\r\n");

        for (i = 0; i < MAX_SERVO_RULES; i++) {

            if (masterConfig.customServoMixer[i].rate == 0)
                break;

            cliPrintf("smix %d %d %d %d %d %d %d %d\r\n",
                i,
                masterConfig.customServoMixer[i].targetChannel,
                masterConfig.customServoMixer[i].inputSource,
                masterConfig.customServoMixer[i].rate,
                masterConfig.customServoMixer[i].speed,
                masterConfig.customServoMixer[i].min,
                masterConfig.customServoMixer[i].max,
                masterConfig.customServoMixer[i].box
            );
        }

#endif
#endif

        cliPrint("\r\n\r\n# feature\r\n");

        mask = featureMask();
        for (i = 0; ; i++) { // disable all feature first
            if (featureNames[i] == NULL)
                break;
            cliPrintf("feature -%s\r\n", featureNames[i]);
        }
        for (i = 0; ; i++) {  // reenable what we want.
            if (featureNames[i] == NULL)
                break;
            if (mask & (1 << i))
                cliPrintf("feature %s\r\n", featureNames[i]);
        }

        cliPrint("\r\n\r\n# map\r\n");

        for (i = 0; i < 8; i++)
            buf[masterConfig.rxConfig.rcmap[i]] = rcChannelLetters[i];
        buf[i] = '\0';
        cliPrintf("map %s\r\n", buf);

        cliPrint("\r\n\r\n# serial\r\n");
        cliSerial("");

#ifdef LED_STRIP
        cliPrint("\r\n\r\n# led\r\n");
        cliLed("");

        cliPrint("\r\n\r\n# color\r\n");
        cliColor("");
#endif
        printSectionBreak();
        dumpValues(MASTER_VALUE);

        cliPrint("\r\n# rxfail\r\n");
        cliRxFail("");
    }

    if (dumpMask & DUMP_PROFILE) {
        cliPrint("\r\n# dump profile\r\n");

        cliPrint("\r\n# profile\r\n");
        cliProfile("");

        cliPrint("\r\n# aux\r\n");

        cliAux("");

        cliPrint("\r\n# adjrange\r\n");

        cliAdjustmentRange("");

        cliPrintf("\r\n# rxrange\r\n");

        cliRxRange("");

#ifdef USE_SERVOS
        cliPrint("\r\n# servo\r\n");

        cliServo("");

        // print servo directions
        unsigned int channel;

        for (i = 0; i < MAX_SUPPORTED_SERVOS; i++) {
            for (channel = 0; channel < INPUT_SOURCE_COUNT; channel++) {
                if (servoDirection(i, channel) < 0) {
                    cliPrintf("smix reverse %d %d r\r\n", i , channel);
                }
            }
        }
#endif

        printSectionBreak();

        dumpValues(PROFILE_VALUE);
    }

    if (dumpMask & DUMP_CONTROL_RATE_PROFILE) {
        cliPrint("\r\n# dump rates\r\n");

        cliPrint("\r\n# rateprofile\r\n");
        cliRateProfile("");

        printSectionBreak();

        dumpValues(CONTROL_RATE_VALUE);
    }
}

void cliEnter(serialPort_t *serialPort)
{
    cliMode = 1;
    cliPort = serialPort;
    setPrintfSerialPort(cliPort);
    cliWriter = bufWriterInit(cliWriteBuffer, sizeof(cliWriteBuffer),
                              (bufWrite_t)serialWriteBufShim, serialPort);
    
    cliPrint("\r\nEntering CLI Mode, type 'exit' to return, or 'help'\r\n");
    cliPrompt();
    ENABLE_ARMING_FLAG(PREVENT_ARMING);
}

static void cliExit(char *cmdline)
{
    UNUSED(cmdline);

    cliPrint("\r\nLeaving CLI mode, unsaved changes lost.\r\n");
    bufWriterFlush(cliWriter);
    
    *cliBuffer = '\0';
    bufferIndex = 0;
    cliMode = 0;
    // incase a motor was left running during motortest, clear it here
    mixerResetDisarmedMotors();
    cliReboot();

    cliWriter = NULL;
}

static void cliFeature(char *cmdline)
{
    uint32_t i;
    uint32_t len;
    uint32_t mask;

    len = strlen(cmdline);
    mask = featureMask();

    if (len == 0) {
        cliPrint("Enabled: ");
        for (i = 0; ; i++) {
            if (featureNames[i] == NULL)
                break;
            if (mask & (1 << i))
                cliPrintf("%s ", featureNames[i]);
        }
        cliPrint("\r\n");
    } else if (strncasecmp(cmdline, "list", len) == 0) {
        cliPrint("Available: ");
        for (i = 0; ; i++) {
            if (featureNames[i] == NULL)
                break;
            cliPrintf("%s ", featureNames[i]);
        }
        cliPrint("\r\n");
        return;
    } else {
        bool remove = false;
        if (cmdline[0] == '-') {
            // remove feature
            remove = true;
            cmdline++; // skip over -
            len--;
        }

        for (i = 0; ; i++) {
            if (featureNames[i] == NULL) {
                cliPrint("Invalid name\r\n");
                break;
            }

            if (strncasecmp(cmdline, featureNames[i], len) == 0) {

                mask = 1 << i;
#ifndef GPS
                if (mask & FEATURE_GPS) {
                    cliPrint("unavailable\r\n");
                    break;
                }
#endif
#ifndef SONAR
                if (mask & FEATURE_SONAR) {
                    cliPrint("unavailable\r\n");
                    break;
                }
#endif
                if (remove) {
                    featureClear(mask);
                    cliPrint("Disabled");
                } else {
                    featureSet(mask);
                    cliPrint("Enabled");
                }
                cliPrintf(" %s\r\n", featureNames[i]);
                break;
            }
        }
    }
}

#ifdef GPS
static void cliGpsPassthrough(char *cmdline)
{
    UNUSED(cmdline);

    gpsEnablePassthrough(cliPort);
}
#endif

static void cliHelp(char *cmdline)
{
    uint32_t i = 0;

    UNUSED(cmdline);

    for (i = 0; i < CMD_COUNT; i++) {
        cliPrint(cmdTable[i].name);
#ifndef SKIP_CLI_COMMAND_HELP
        if (cmdTable[i].description) {
            cliPrintf(" - %s", cmdTable[i].description);
        }
        if (cmdTable[i].args) {
            cliPrintf("\r\n\t%s", cmdTable[i].args);
        }
#endif
        cliPrint("\r\n");
    }
}

static void cliMap(char *cmdline)
{
    uint32_t len;
    uint32_t i;
    char out[9];

    len = strlen(cmdline);

    if (len == 8) {
        // uppercase it
        for (i = 0; i < 8; i++)
            cmdline[i] = toupper((unsigned char)cmdline[i]);
        for (i = 0; i < 8; i++) {
            if (strchr(rcChannelLetters, cmdline[i]) && !strchr(cmdline + i + 1, cmdline[i]))
                continue;
            cliShowParseError();
            return;
        }
        parseRcChannels(cmdline, &masterConfig.rxConfig);
    }
    cliPrint("Map: ");
    for (i = 0; i < 8; i++)
        out[masterConfig.rxConfig.rcmap[i]] = rcChannelLetters[i];
    out[i] = '\0';
    cliPrintf("%s\r\n", out);
}

#ifndef USE_QUAD_MIXER_ONLY
static void cliMixer(char *cmdline)
{
    int i;
    int len;

    len = strlen(cmdline);

    if (len == 0) {
        cliPrintf("Mixer: %s\r\n", mixerNames[masterConfig.mixerMode - 1]);
        return;
    } else if (strncasecmp(cmdline, "list", len) == 0) {
        cliPrint("Available mixers: ");
        for (i = 0; ; i++) {
            if (mixerNames[i] == NULL)
                break;
            cliPrintf("%s ", mixerNames[i]);
        }
        cliPrint("\r\n");
        return;
    }

    for (i = 0; ; i++) {
        if (mixerNames[i] == NULL) {
            cliPrint("Invalid name\r\n");
            return;
        }
        if (strncasecmp(cmdline, mixerNames[i], len) == 0) {
            masterConfig.mixerMode = i + 1;
            break;
        }
    }

    cliMixer("");
}
#endif

static void cliMotor(char *cmdline)
{
    int motor_index = 0;
    int motor_value = 0;
    int index = 0;
    char *pch = NULL;
    char *saveptr;

    if (isEmpty(cmdline)) {
        cliShowParseError();
        return;
    }

    pch = strtok_r(cmdline, " ", &saveptr);
    while (pch != NULL) {
        switch (index) {
            case 0:
                motor_index = atoi(pch);
                break;
            case 1:
                motor_value = atoi(pch);
                break;
        }
        index++;
        pch = strtok_r(NULL, " ", &saveptr);
    }

    if (motor_index < 0 || motor_index >= MAX_SUPPORTED_MOTORS) {
        cliShowArgumentRangeError("index", 0, MAX_SUPPORTED_MOTORS - 1);
        return;
    }

    if (index == 2) {
        if (motor_value < PWM_RANGE_MIN || motor_value > PWM_RANGE_MAX) {
            cliShowArgumentRangeError("value", 1000, 2000);
            return;
        } else {
            motor_disarmed[motor_index] = motor_value;
        }
    }

    cliPrintf("motor %d: %d\r\n", motor_index, motor_disarmed[motor_index]);
}

static void cliPlaySound(char *cmdline)
{
#if FLASH_SIZE <= 64
    UNUSED(cmdline);
#else
    int i;
    const char *name;
    static int lastSoundIdx = -1;

    if (isEmpty(cmdline)) {
        i = lastSoundIdx + 1;     //next sound index
        if ((name=beeperNameForTableIndex(i)) == NULL) {
            while (true) {   //no name for index; try next one
                if (++i >= beeperTableEntryCount())
                    i = 0;   //if end then wrap around to first entry
                if ((name=beeperNameForTableIndex(i)) != NULL)
                    break;   //if name OK then play sound below
                if (i == lastSoundIdx + 1) {     //prevent infinite loop
                    cliPrintf("Error playing sound\r\n");
                    return;
                }
            }
        }
    } else {       //index value was given
        i = atoi(cmdline);
        if ((name=beeperNameForTableIndex(i)) == NULL) {
            cliPrintf("No sound for index %d\r\n", i);
            return;
        }
    }
    lastSoundIdx = i;
    beeperSilence();
    cliPrintf("Playing sound %d: %s\r\n", i, name);
    beeper(beeperModeForTableIndex(i));
#endif
}

static void cliProfile(char *cmdline)
{
    int i;

    if (isEmpty(cmdline)) {
        cliPrintf("profile %d\r\n", getCurrentProfile());
        return;
    } else {
        i = atoi(cmdline);
        if (i >= 0 && i < MAX_PROFILE_COUNT) {
            masterConfig.current_profile_index = i;
            writeEEPROM();
            readEEPROM();
            cliProfile("");
        }
    }
}

static void cliRateProfile(char *cmdline)
{
    int i;

    if (isEmpty(cmdline)) {
        cliPrintf("rateprofile %d\r\n", getCurrentControlRateProfile());
        return;
    } else {
        i = atoi(cmdline);
        if (i >= 0 && i < MAX_CONTROL_RATE_PROFILE_COUNT) {
            changeControlRateProfile(i);
            cliRateProfile("");
        }
    }
}

static void cliReboot(void) {
    cliPrint("\r\nRebooting");
    bufWriterFlush(cliWriter);
    waitForSerialPortToFinishTransmitting(cliPort);
    stopMotors();
    handleOneshotFeatureChangeOnRestart();
    systemReset();
}

static void cliSave(char *cmdline)
{
    UNUSED(cmdline);

    cliPrint("Saving");
    //copyCurrentProfileToProfileSlot(masterConfig.current_profile_index);
    writeEEPROM();
    cliReboot();
}

static void cliDefaults(char *cmdline)
{
    UNUSED(cmdline);

    cliPrint("Resetting to defaults");
    resetEEPROM();
    cliReboot();
}

static void cliPrint(const char *str)
{
    while (*str)
        bufWriterAppend(cliWriter, *str++);
}

static void cliPutp(void *p, char ch)
{
    bufWriterAppend(p, ch);
}

static void cliPrintf(const char *fmt, ...)
{
    va_list va;
    va_start(va, fmt);
    tfp_format(cliWriter, cliPutp, fmt, va);
    va_end(va);
}

static void cliWrite(uint8_t ch)
{
    bufWriterAppend(cliWriter, ch);
}

static void cliPrintVar(const clivalue_t *var, uint32_t full)
{
    int32_t value = 0;
    char buf[8];

    void *ptr = var->ptr;
    if ((var->type & VALUE_SECTION_MASK) == PROFILE_VALUE) {
        ptr = ((uint8_t *)ptr) + (sizeof(profile_t) * masterConfig.current_profile_index);
    }
    if ((var->type & VALUE_SECTION_MASK) == CONTROL_RATE_VALUE) {
        ptr = ((uint8_t *)ptr) + (sizeof(controlRateConfig_t) * getCurrentControlRateProfile());
    }

    switch (var->type & VALUE_TYPE_MASK) {
        case VAR_UINT8:
            value = *(uint8_t *)ptr;
            break;

        case VAR_INT8:
            value = *(int8_t *)ptr;
            break;

        case VAR_UINT16:
            value = *(uint16_t *)ptr;
            break;

        case VAR_INT16:
            value = *(int16_t *)ptr;
            break;

        case VAR_UINT32:
            value = *(uint32_t *)ptr;
            break;

        case VAR_FLOAT:
            cliPrintf("%s", ftoa(*(float *)ptr, buf));
            if (full && (var->type & VALUE_MODE_MASK) == MODE_DIRECT) {
                cliPrintf(" %s", ftoa((float)var->config.minmax.min, buf));
                cliPrintf(" %s", ftoa((float)var->config.minmax.max, buf));
            }
            return; // return from case for float only
    }

    switch(var->type & VALUE_MODE_MASK) {
        case MODE_DIRECT:
            cliPrintf("%d", value);
            if (full) {
                cliPrintf(" %d %d", var->config.minmax.min, var->config.minmax.max);
            }
            break;
        case MODE_LOOKUP:
            cliPrintf(lookupTables[var->config.lookup.tableIndex].values[value]);
            break;
    }
}

void cliSetVar(const clivalue_t *var, const int_float_value_t value)
{
    void *ptr = var->ptr;
    if ((var->type & VALUE_SECTION_MASK) == PROFILE_VALUE) {
        ptr = ((uint8_t *)ptr) + (sizeof(profile_t) * masterConfig.current_profile_index);
    }
    if ((var->type & VALUE_SECTION_MASK) == CONTROL_RATE_VALUE) {
        ptr = ((uint8_t *)ptr) + (sizeof(controlRateConfig_t) * getCurrentControlRateProfile());
    }

    switch (var->type & VALUE_TYPE_MASK) {
        case VAR_UINT8:
        case VAR_INT8:
            *(int8_t *)ptr = value.int_value;
            break;

        case VAR_UINT16:
        case VAR_INT16:
            *(int16_t *)ptr = value.int_value;
            break;

        case VAR_UINT32:
            *(uint32_t *)ptr = value.int_value;
            break;

        case VAR_FLOAT:
            *(float *)ptr = (float)value.float_value;
            break;
    }
}

static void cliSet(char *cmdline)
{
    uint32_t i;
    uint32_t len;
    const clivalue_t *val;
    char *eqptr = NULL;

    len = strlen(cmdline);

    if (len == 0 || (len == 1 && cmdline[0] == '*')) {
        cliPrint("Current settings: \r\n");
        for (i = 0; i < VALUE_COUNT; i++) {
            val = &valueTable[i];
            cliPrintf("%s = ", valueTable[i].name);
            cliPrintVar(val, len); // when len is 1 (when * is passed as argument), it will print min/max values as well, for gui
            cliPrint("\r\n");
        }
    } else if ((eqptr = strstr(cmdline, "=")) != NULL) {
        // has equals

        char *lastNonSpaceCharacter = eqptr;
        while (*(lastNonSpaceCharacter - 1) == ' ') {
            lastNonSpaceCharacter--;
        }
        uint8_t variableNameLength = lastNonSpaceCharacter - cmdline;

        // skip the '=' and any ' ' characters
        eqptr++;
        while (*(eqptr) == ' ') {
            eqptr++;
        }

        for (i = 0; i < VALUE_COUNT; i++) {
            val = &valueTable[i];
            // ensure exact match when setting to prevent setting variables with shorter names
            if (strncasecmp(cmdline, valueTable[i].name, strlen(valueTable[i].name)) == 0 && variableNameLength == strlen(valueTable[i].name)) {

                bool changeValue = false;
                int_float_value_t tmp;
                switch (valueTable[i].type & VALUE_MODE_MASK) {
                    case MODE_DIRECT: {
                            int32_t value = 0;
                            float valuef = 0;

                            value = atoi(eqptr);
                            valuef = fastA2F(eqptr);

                            if (valuef >= valueTable[i].config.minmax.min && valuef <= valueTable[i].config.minmax.max) { // note: compare float value

                                if ((valueTable[i].type & VALUE_TYPE_MASK) == VAR_FLOAT)
                                    tmp.float_value = valuef;
                                else
                                    tmp.int_value = value;

                                changeValue = true;
                            }
                        }
                        break;
                    case MODE_LOOKUP: {
                            const lookupTableEntry_t *tableEntry = &lookupTables[valueTable[i].config.lookup.tableIndex];
                            bool matched = false;
                            for (uint8_t tableValueIndex = 0; tableValueIndex < tableEntry->valueCount && !matched; tableValueIndex++) {
                                matched = strcasecmp(tableEntry->values[tableValueIndex], eqptr) == 0;

                                if (matched) {
                                    tmp.int_value = tableValueIndex;
                                    changeValue = true;
                                }
                            }
                        }
                        break;
                }

                if (changeValue) {
                    cliSetVar(val, tmp);

                    cliPrintf("%s set to ", valueTable[i].name);
                    cliPrintVar(val, 0);
                } else {
                    cliPrint("Invalid value\r\n");
                }

                return;
            }
        }
        cliPrint("Invalid name\r\n");
    } else {
        // no equals, check for matching variables.
        cliGet(cmdline);
    }
}

static void cliGet(char *cmdline)
{
    uint32_t i;
    const clivalue_t *val;
    int matchedCommands = 0;

    for (i = 0; i < VALUE_COUNT; i++) {
        if (strstr(valueTable[i].name, cmdline)) {
            val = &valueTable[i];
            cliPrintf("%s = ", valueTable[i].name);
            cliPrintVar(val, 0);
            cliPrint("\r\n");

            matchedCommands++;
        }
    }


    if (matchedCommands) {
    	return;
    }

    cliPrint("Invalid name\r\n");
}

static void cliStatus(char *cmdline)
{
    UNUSED(cmdline);

    cliPrintf("System Uptime: %d seconds, Voltage: %d * 0.1V (%dS battery - %s), System load: %d.%02d\r\n",
        millis() / 1000,
        vbat,
        batteryCellCount,
        getBatteryStateString(),
        averageSystemLoadPercent / 100,
        averageSystemLoadPercent % 100
    );

    cliPrintf("CPU Clock=%dMHz", (SystemCoreClock / 1000000));

#ifndef CJMCU
    uint8_t i;
    uint32_t mask;
    uint32_t detectedSensorsMask = sensorsMask();

    for (i = 0; ; i++) {

        if (sensorTypeNames[i] == NULL)
            break;

        mask = (1 << i);
        if ((detectedSensorsMask & mask) && (mask & SENSOR_NAMES_MASK)) {
            const char *sensorHardware;
            uint8_t sensorHardwareIndex = detectedSensors[i];
            sensorHardware = sensorHardwareNames[i][sensorHardwareIndex];

            cliPrintf(", %s=%s", sensorTypeNames[i], sensorHardware);

            if (mask == SENSOR_ACC && acc.revisionCode) {
                cliPrintf(".%c", acc.revisionCode);
            }
        }
    }
#endif
    cliPrint("\r\n");

#ifdef USE_I2C
    uint16_t i2cErrorCounter = i2cGetErrorCounter();
#else
    uint16_t i2cErrorCounter = 0;
#endif

    cliPrintf("Cycle Time: %d, I2C Errors: %d, config size: %d\r\n", cycleTime, i2cErrorCounter, sizeof(master_t));
}

#ifndef SKIP_TASK_STATISTICS
static void cliTasks(char *cmdline)
{
    UNUSED(cmdline);

    cfTaskId_e taskId;
    cfTaskInfo_t taskInfo;

    cliPrintf("Task list:\r\n");
    for (taskId = 0; taskId < TASK_COUNT; taskId++) {
        getTaskInfo(taskId, &taskInfo);
        if (taskInfo.isEnabled) {
            cliPrintf("%d - %s, max = %d us, avg = %d us, total = %d ms\r\n", taskId, taskInfo.taskName, taskInfo.maxExecutionTime, taskInfo.averageExecutionTime, taskInfo.totalExecutionTime / 1000);
        }
    }
}
#endif

static void cliVersion(char *cmdline)
{
    UNUSED(cmdline);

    cliPrintf("# Cleanflight/%s %s %s / %s (%s)",
        targetName,
        FC_VERSION_STRING,
        buildDate,
        buildTime,
        shortGitRevision
    );
}

void cliProcess(void)
{
    if (!cliWriter) {
        return;
    }

    // Be a little bit tricky.  Flush the last inputs buffer, if any.
    bufWriterFlush(cliWriter);
    
    while (serialRxBytesWaiting(cliPort)) {
        uint8_t c = serialRead(cliPort);
        if (c == '\t' || c == '?') {
            // do tab completion
            const clicmd_t *cmd, *pstart = NULL, *pend = NULL;
            uint32_t i = bufferIndex;
            for (cmd = cmdTable; cmd < cmdTable + CMD_COUNT; cmd++) {
                if (bufferIndex && (strncasecmp(cliBuffer, cmd->name, bufferIndex) != 0))
                    continue;
                if (!pstart)
                    pstart = cmd;
                pend = cmd;
            }
            if (pstart) {    /* Buffer matches one or more commands */
                for (; ; bufferIndex++) {
                    if (pstart->name[bufferIndex] != pend->name[bufferIndex])
                        break;
                    if (!pstart->name[bufferIndex] && bufferIndex < sizeof(cliBuffer) - 2) {
                        /* Unambiguous -- append a space */
                        cliBuffer[bufferIndex++] = ' ';
                        cliBuffer[bufferIndex] = '\0';
                        break;
                    }
                    cliBuffer[bufferIndex] = pstart->name[bufferIndex];
                }
            }
            if (!bufferIndex || pstart != pend) {
                /* Print list of ambiguous matches */
                cliPrint("\r\033[K");
                for (cmd = pstart; cmd <= pend; cmd++) {
                    cliPrint(cmd->name);
                    cliWrite('\t');
                }
                cliPrompt();
                i = 0;    /* Redraw prompt */
            }
            for (; i < bufferIndex; i++)
                cliWrite(cliBuffer[i]);
        } else if (!bufferIndex && c == 4) {   // CTRL-D
            cliExit(cliBuffer);
            return;
        } else if (c == 12) {                  // NewPage / CTRL-L
            // clear screen
            cliPrint("\033[2J\033[1;1H");
            cliPrompt();
        } else if (bufferIndex && (c == '\n' || c == '\r')) {
            // enter pressed
            cliPrint("\r\n");

            // Strip comment starting with # from line
            char *p = cliBuffer;
            p = strchr(p, '#');
            if (NULL != p) {
                bufferIndex = (uint32_t)(p - cliBuffer);
            }

            // Strip trailing whitespace
            while (bufferIndex > 0 && cliBuffer[bufferIndex - 1] == ' ') {
                bufferIndex--;
            }

            // Process non-empty lines
            if (bufferIndex > 0) {
                cliBuffer[bufferIndex] = 0; // null terminate

                const clicmd_t *cmd;
                for (cmd = cmdTable; cmd < cmdTable + CMD_COUNT; cmd++) {
                    if(!strncasecmp(cliBuffer, cmd->name, strlen(cmd->name))   // command names match
                       && !isalnum((unsigned)cliBuffer[strlen(cmd->name)]))    // next characted in bufffer is not alphanumeric (command is correctly terminated)
                        break;
                }
                if(cmd < cmdTable + CMD_COUNT)
                    cmd->func(cliBuffer + strlen(cmd->name) + 1);
                else
                    cliPrint("Unknown command, try 'help'");
                bufferIndex = 0;
            }

            memset(cliBuffer, 0, sizeof(cliBuffer));

            // 'exit' will reset this flag, so we don't need to print prompt again
            if (!cliMode)
                return;

            cliPrompt();
        } else if (c == 127) {
            // backspace
            if (bufferIndex) {
                cliBuffer[--bufferIndex] = 0;
                cliPrint("\010 \010");
            }
        } else if (bufferIndex < sizeof(cliBuffer) && c >= 32 && c <= 126) {
            if (!bufferIndex && c == ' ')
                continue; // Ignore leading spaces
            cliBuffer[bufferIndex++] = c;
            cliWrite(c);
        }
    }
}

void cliInit(serialConfig_t *serialConfig)
{
    UNUSED(serialConfig);
}
#endif<|MERGE_RESOLUTION|>--- conflicted
+++ resolved
@@ -167,8 +167,6 @@
 static char cliBuffer[48];
 static uint32_t bufferIndex = 0;
 
-<<<<<<< HEAD
-=======
 #ifndef USE_QUAD_MIXER_ONLY
 //  this with mixerMode_e
 static const char * const mixerNames[] = {
@@ -190,7 +188,6 @@
     "BLACKBOX", "CHANNEL_FORWARDING", "TRANSPONDER", NULL
 };
 
->>>>>>> 95e95a24
 // sync this with rxFailsafeChannelMode_e
 static const char rxFailsafeModeCharacters[] = "ahs";
 
@@ -314,8 +311,6 @@
 };
 #define CMD_COUNT (sizeof(cmdTable) / sizeof(clicmd_t))
 
-<<<<<<< HEAD
-=======
 static const char * const lookupTableOffOn[] = {
     "OFF", "ON"
 };
@@ -484,7 +479,6 @@
     const cliValueConfig_t config;
 } clivalue_t;
 
->>>>>>> 95e95a24
 const clivalue_t valueTable[] = {
     { "looptime",                   VAR_UINT16 | MASTER_VALUE,  &masterConfig.looptime, .config.minmax = {0, 9000} },
     { "emf_avoidance",              VAR_UINT8  | MASTER_VALUE | MODE_LOOKUP,  &masterConfig.emf_avoidance, .config.lookup = { TABLE_OFF_ON } },
