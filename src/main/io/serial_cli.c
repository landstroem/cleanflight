/*
 * This file is part of Cleanflight.
 *
 * Cleanflight is free software: you can redistribute it and/or modify
 * it under the terms of the GNU General Public License as published by
 * the Free Software Foundation, either version 3 of the License, or
 * (at your option) any later version.
 *
 * Cleanflight is distributed in the hope that it will be useful,
 * but WITHOUT ANY WARRANTY; without even the implied warranty of
 * MERCHANTABILITY or FITNESS FOR A PARTICULAR PURPOSE.  See the
 * GNU General Public License for more details.
 *
 * You should have received a copy of the GNU General Public License
 * along with Cleanflight.  If not, see <http://www.gnu.org/licenses/>.
 */

#include <stdbool.h>
#include <stdint.h>
#include <stdlib.h>
#include <stdarg.h>
#include <string.h>
#include <math.h>
#include <ctype.h>

#include <platform.h>
#include "scheduler.h"
#include "version.h"

#include "build_config.h"

#include "common/axis.h"
#include "common/maths.h"
#include "common/color.h"
#include "common/typeconversion.h"

#include "drivers/system.h"

#include "drivers/sensor.h"
#include "drivers/accgyro.h"
#include "drivers/compass.h"

#include "drivers/serial.h"
#include "drivers/bus_i2c.h"
#include "drivers/gpio.h"
#include "drivers/timer.h"
#include "drivers/pwm_rx.h"
#include "drivers/sdcard.h"

#include "drivers/buf_writer.h"

#include "io/escservo.h"
#include "io/gps.h"
#include "io/gimbal.h"
#include "io/rc_controls.h"
#include "io/serial.h"
#include "io/ledstrip.h"
#include "io/flashfs.h"
#include "io/beeper.h"
#include "io/asyncfatfs/asyncfatfs.h"

#include "rx/rx.h"
#include "rx/spektrum.h"

#include "sensors/battery.h"
#include "sensors/boardalignment.h"
#include "sensors/sensors.h"
#include "sensors/acceleration.h"
#include "sensors/gyro.h"
#include "sensors/compass.h"
#include "sensors/barometer.h"

#include "flight/pid.h"
#include "flight/imu.h"
#include "flight/mixer.h"
#include "flight/navigation.h"
#include "flight/failsafe.h"

#include "telemetry/telemetry.h"
#include "telemetry/frsky.h"

#include "config/runtime_config.h"
#include "config/config.h"
#include "config/config_profile.h"
#include "config/config_master.h"

#include "common/printf.h"

#include "serial_cli.h"

// FIXME remove this for targets that don't need a CLI.  Perhaps use a no-op macro when USE_CLI is not enabled
// signal that we're in cli mode
uint8_t cliMode = 0;

#ifdef USE_CLI

extern uint16_t cycleTime; // FIXME dependency on mw.c

void gpsEnablePassthrough(serialPort_t *gpsPassthroughPort);

static serialPort_t *cliPort;
static bufWriter_t *cliWriter;
static uint8_t cliWriteBuffer[sizeof(*cliWriter) + 16];

static void cliAux(char *cmdline);
static void cliRxFail(char *cmdline);
static void cliAdjustmentRange(char *cmdline);
static void cliMotorMix(char *cmdline);
static void cliDefaults(char *cmdline);
static void cliDump(char *cmdLine);
static void cliExit(char *cmdline);
static void cliFeature(char *cmdline);
static void cliMotor(char *cmdline);
static void cliPlaySound(char *cmdline);
static void cliProfile(char *cmdline);
static void cliRateProfile(char *cmdline);
static void cliReboot(void);
static void cliSave(char *cmdline);
static void cliSerial(char *cmdline);

#ifdef USE_SERVOS
static void cliServo(char *cmdline);
static void cliServoMix(char *cmdline);
#endif

static void cliSet(char *cmdline);
static void cliGet(char *cmdline);
static void cliStatus(char *cmdline);
#ifndef SKIP_TASK_STATISTICS
static void cliTasks(char *cmdline);
#endif
static void cliVersion(char *cmdline);
static void cliRxRange(char *cmdline);

#ifdef GPS
static void cliGpsPassthrough(char *cmdline);
#endif

static void cliHelp(char *cmdline);
static void cliMap(char *cmdline);

#ifdef LED_STRIP
static void cliLed(char *cmdline);
static void cliColor(char *cmdline);
#endif

#ifndef USE_QUAD_MIXER_ONLY
static void cliMixer(char *cmdline);
#endif

#ifdef USE_FLASHFS
static void cliFlashInfo(char *cmdline);
static void cliFlashErase(char *cmdline);
#ifdef USE_FLASH_TOOLS
static void cliFlashWrite(char *cmdline);
static void cliFlashRead(char *cmdline);
#endif
#endif

#ifdef USE_SDCARD
static void cliSdInfo(char *cmdline);
#endif

// buffer
static char cliBuffer[48];
static uint32_t bufferIndex = 0;

#ifndef USE_QUAD_MIXER_ONLY
//  this with mixerMode_e
static const char * const mixerNames[] = {
    "TRI", "QUADP", "QUADX", "BI",
    "GIMBAL", "Y6", "HEX6",
    "FLYING_WING", "Y4", "HEX6X", "OCTOX8", "OCTOFLATP", "OCTOFLATX",
    "AIRPLANE", "HELI_120_CCPM", "HELI_90_DEG", "VTAIL4",
    "HEX6H", "PPM_TO_SERVO", "DUALCOPTER", "SINGLECOPTER",
    "ATAIL4", "CUSTOM", "CUSTOMAIRPLANE", "CUSTOMTRI", NULL
};
#endif

// sync this with features_e
static const char * const featureNames[] = {
    "RX_PPM", "VBAT", "INFLIGHT_ACC_CAL", "RX_SERIAL", "MOTOR_STOP",
    "SERVO_TILT", "SOFTSERIAL", "GPS", "FAILSAFE",
    "SONAR", "TELEMETRY", "CURRENT_METER", "3D", "RX_PARALLEL_PWM",
    "RX_MSP", "RSSI_ADC", "LED_STRIP", "DISPLAY", "ONESHOT125",
    "BLACKBOX", "CHANNEL_FORWARDING", "TRANSPONDER", NULL
};

// sync this with rxFailsafeChannelMode_e
static const char rxFailsafeModeCharacters[] = "ahs";

static const rxFailsafeChannelMode_e rxFailsafeModesTable[RX_FAILSAFE_TYPE_COUNT][RX_FAILSAFE_MODE_COUNT] = {
    { RX_FAILSAFE_MODE_AUTO, RX_FAILSAFE_MODE_HOLD, RX_FAILSAFE_MODE_INVALID },
    { RX_FAILSAFE_MODE_INVALID, RX_FAILSAFE_MODE_HOLD, RX_FAILSAFE_MODE_SET }
};

#ifndef CJMCU
// sync this with sensors_e
static const char * const sensorTypeNames[] = {
    "GYRO", "ACC", "BARO", "MAG", "SONAR", "GPS", "GPS+MAG", NULL
};

#define SENSOR_NAMES_MASK (SENSOR_GYRO | SENSOR_ACC | SENSOR_BARO | SENSOR_MAG)

static const char * const sensorHardwareNames[4][11] = {
    { "", "None", "MPU6050", "L3G4200D", "MPU3050", "L3GD20", "MPU6000", "MPU6500", "FAKE", NULL },
    { "", "None", "ADXL345", "MPU6050", "MMA845x", "BMA280", "LSM303DLHC", "MPU6000", "MPU6500", "FAKE", NULL },
    { "", "None", "BMP085", "MS5611", "BMP280", NULL },
    { "", "None", "HMC5883", "AK8975", NULL }
};
#endif

typedef struct {
    const char *name;
#ifndef SKIP_CLI_COMMAND_HELP
    const char *description;
    const char *args;
#endif
    void (*func)(char *cmdline);
} clicmd_t;

#ifndef SKIP_CLI_COMMAND_HELP
#define CLI_COMMAND_DEF(name, description, args, method) \
{ \
    name , \
    description , \
    args , \
    method \
}
#else
#define CLI_COMMAND_DEF(name, description, args, method) \
{ \
    name, \
    method \
}
#endif

// should be sorted a..z for bsearch()
const clicmd_t cmdTable[] = {
    CLI_COMMAND_DEF("adjrange", "configure adjustment ranges", NULL, cliAdjustmentRange),
    CLI_COMMAND_DEF("aux", "configure modes", NULL, cliAux),
#ifdef LED_STRIP
    CLI_COMMAND_DEF("color", "configure colors", NULL, cliColor),
#endif
    CLI_COMMAND_DEF("defaults", "reset to defaults and reboot", NULL, cliDefaults),
    CLI_COMMAND_DEF("dump", "dump configuration",
        "[master|profile]", cliDump),
    CLI_COMMAND_DEF("exit", NULL, NULL, cliExit),
    CLI_COMMAND_DEF("feature", "configure features",
        "list\r\n"
        "\t<+|->[name]", cliFeature),
#ifdef USE_FLASHFS
    CLI_COMMAND_DEF("flash_erase", "erase flash chip", NULL, cliFlashErase),
    CLI_COMMAND_DEF("flash_info", "show flash chip info", NULL, cliFlashInfo),
#ifdef USE_FLASH_TOOLS
    CLI_COMMAND_DEF("flash_read", NULL, "<length> <address>", cliFlashRead),
    CLI_COMMAND_DEF("flash_write", NULL, "<address> <message>", cliFlashWrite),
#endif
#endif
    CLI_COMMAND_DEF("get", "get variable value",
            "[name]", cliGet),
#ifdef GPS
    CLI_COMMAND_DEF("gpspassthrough", "passthrough gps to serial", NULL, cliGpsPassthrough),
#endif
    CLI_COMMAND_DEF("help", NULL, NULL, cliHelp),
#ifdef LED_STRIP
    CLI_COMMAND_DEF("led", "configure leds", NULL, cliLed),
#endif
    CLI_COMMAND_DEF("map", "configure rc channel order",
        "[<map>]", cliMap),
#ifndef USE_QUAD_MIXER_ONLY
    CLI_COMMAND_DEF("mixer", "configure mixer",
        "list\r\n"
        "\t<name>", cliMixer),
#endif
    CLI_COMMAND_DEF("mmix", "custom motor mixer", NULL, cliMotorMix),
    CLI_COMMAND_DEF("motor",  "get/set motor",
       "<index> [<value>]", cliMotor),
    CLI_COMMAND_DEF("play_sound", NULL,
        "[<index>]\r\n", cliPlaySound),
    CLI_COMMAND_DEF("profile", "change profile",
        "[<index>]", cliProfile),
    CLI_COMMAND_DEF("rateprofile", "change rate profile",
        "[<index>]", cliRateProfile),
    CLI_COMMAND_DEF("rxrange", "configure rx channel ranges", NULL, cliRxRange),
    CLI_COMMAND_DEF("rxfail", "show/set rx failsafe settings", NULL, cliRxFail),
    CLI_COMMAND_DEF("save", "save and reboot", NULL, cliSave),
    CLI_COMMAND_DEF("serial", "configure serial ports", NULL, cliSerial),
#ifdef USE_SERVOS
    CLI_COMMAND_DEF("servo", "configure servos", NULL, cliServo),
#endif
    CLI_COMMAND_DEF("set", "change setting",
        "[<name>=<value>]", cliSet),
#ifdef USE_SERVOS
    CLI_COMMAND_DEF("smix", "servo mixer",
        "<rule> <servo> <source> <rate> <speed> <min> <max> <box>\r\n"
        "\treset\r\n"
        "\tload <mixer>\r\n"
        "\treverse <servo> <source> r|n", cliServoMix),
#endif
#ifdef USE_SDCARD
    CLI_COMMAND_DEF("sd_info", "sdcard info", NULL, cliSdInfo),
#endif
    CLI_COMMAND_DEF("status", "show status", NULL, cliStatus),
#ifndef SKIP_TASK_STATISTICS
    CLI_COMMAND_DEF("tasks", "show task stats", NULL, cliTasks),
#endif
    CLI_COMMAND_DEF("version", "show version", NULL, cliVersion),
};
#define CMD_COUNT (sizeof(cmdTable) / sizeof(clicmd_t))

static const char * const lookupTableOffOn[] = {
    "OFF", "ON"
};

static const char * const lookupTableUnit[] = {
    "IMPERIAL", "METRIC"
};

static const char * const lookupTableAlignment[] = {
    "DEFAULT",
    "CW0",
    "CW90",
    "CW180",
    "CW270",
    "CW0FLIP",
    "CW90FLIP",
    "CW180FLIP",
    "CW270FLIP"
};

#ifdef GPS
static const char * const lookupTableGPSProvider[] = {
    "NMEA", "UBLOX"
};

static const char * const lookupTableGPSSBASMode[] = {
    "AUTO", "EGNOS", "WAAS", "MSAS", "GAGAN"
};
#endif

static const char * const lookupTableCurrentSensor[] = {
    "NONE", "ADC", "VIRTUAL"
};

static const char * const lookupTableGimbalMode[] = {
    "NORMAL", "MIXTILT"
};

static const char * const lookupTablePidController[] = {
    "MW23", "MWREWRITE", "LUX"
};

static const char * const lookupTableBlackboxDevice[] = {
    "SERIAL", "SPIFLASH", "SDCARD"
};

static const char * const lookupTableSerialRX[] = {
    "SPEK1024",
    "SPEK2048",
    "SBUS",
    "SUMD",
    "SUMH",
    "XB-B",
    "XB-B-RJ01",
    "IBUS"
};

static const char * const lookupTableGyroFilter[] = {
    "OFF", "LOW", "MEDIUM", "HIGH"
};

static const char * const lookupTableGyroLpf[] = {
    "OFF",
    "188HZ",
    "98HZ",
    "42HZ",
    "20HZ",
    "10HZ"
};

static const char * const lookupDeltaMethod[] = {
    "ERROR", "MEASUREMENT"
};

typedef struct lookupTableEntry_s {
    const char * const *values;
    const uint8_t valueCount;
} lookupTableEntry_t;

typedef enum {
    TABLE_OFF_ON = 0,
    TABLE_UNIT,
    TABLE_ALIGNMENT,
#ifdef GPS
    TABLE_GPS_PROVIDER,
    TABLE_GPS_SBAS_MODE,
#endif
#ifdef BLACKBOX
    TABLE_BLACKBOX_DEVICE,
#endif
    TABLE_CURRENT_SENSOR,
    TABLE_GIMBAL_MODE,
    TABLE_PID_CONTROLLER,
    TABLE_SERIAL_RX,
    TABLE_GYRO_FILTER,
    TABLE_GYRO_LPF,
    TABLE_DELTA_METHOD,
} lookupTableIndex_e;

static const lookupTableEntry_t lookupTables[] = {
    { lookupTableOffOn, sizeof(lookupTableOffOn) / sizeof(char *) },
    { lookupTableUnit, sizeof(lookupTableUnit) / sizeof(char *) },
    { lookupTableAlignment, sizeof(lookupTableAlignment) / sizeof(char *) },
#ifdef GPS
    { lookupTableGPSProvider, sizeof(lookupTableGPSProvider) / sizeof(char *) },
    { lookupTableGPSSBASMode, sizeof(lookupTableGPSSBASMode) / sizeof(char *) },
#endif
#ifdef BLACKBOX
    { lookupTableBlackboxDevice, sizeof(lookupTableBlackboxDevice) / sizeof(char *) },
#endif
    { lookupTableCurrentSensor, sizeof(lookupTableCurrentSensor) / sizeof(char *) },
    { lookupTableGimbalMode, sizeof(lookupTableGimbalMode) / sizeof(char *) },
    { lookupTablePidController, sizeof(lookupTablePidController) / sizeof(char *) },
    { lookupTableSerialRX, sizeof(lookupTableSerialRX) / sizeof(char *) },
    { lookupTableGyroFilter, sizeof(lookupTableGyroFilter) / sizeof(char *) },
    { lookupTableGyroLpf, sizeof(lookupTableGyroLpf) / sizeof(char *) },
    { lookupDeltaMethod, sizeof(lookupDeltaMethod) / sizeof(char *) }
};

#define VALUE_TYPE_OFFSET 0
#define VALUE_SECTION_OFFSET 4
#define VALUE_MODE_OFFSET 6

typedef enum {
    // value type
    VAR_UINT8 = (0 << VALUE_TYPE_OFFSET),
    VAR_INT8 = (1 << VALUE_TYPE_OFFSET),
    VAR_UINT16 = (2 << VALUE_TYPE_OFFSET),
    VAR_INT16 = (3 << VALUE_TYPE_OFFSET),
    VAR_UINT32 = (4 << VALUE_TYPE_OFFSET),
    VAR_FLOAT = (5 << VALUE_TYPE_OFFSET),

    // value section
    MASTER_VALUE = (0 << VALUE_SECTION_OFFSET),
    PROFILE_VALUE = (1 << VALUE_SECTION_OFFSET),
    CONTROL_RATE_VALUE = (2 << VALUE_SECTION_OFFSET),

    // value mode
    MODE_DIRECT = (0 << VALUE_MODE_OFFSET),
    MODE_LOOKUP = (1 << VALUE_MODE_OFFSET)
} cliValueFlag_e;

#define VALUE_TYPE_MASK (0x0F)
#define VALUE_SECTION_MASK (0x30)
#define VALUE_MODE_MASK (0xC0)

typedef struct cliMinMaxConfig_s {
    const int32_t min;
    const int32_t max;
} cliMinMaxConfig_t;

typedef struct cliLookupTableConfig_s {
    const lookupTableIndex_e tableIndex;
} cliLookupTableConfig_t;

typedef union {
    cliLookupTableConfig_t lookup;
    cliMinMaxConfig_t minmax;

} cliValueConfig_t;

typedef struct {
    const char *name;
    const uint8_t type; // see cliValueFlag_e
    void *ptr;
    const cliValueConfig_t config;
} clivalue_t;

const clivalue_t valueTable[] = {
    { "looptime",                   VAR_UINT16 | MASTER_VALUE,  &masterConfig.looptime, .config.minmax = {0, 9000} },
    { "emf_avoidance",              VAR_UINT8  | MASTER_VALUE | MODE_LOOKUP,  &masterConfig.emf_avoidance, .config.lookup = { TABLE_OFF_ON } },
    { "i2c_highspeed",              VAR_UINT8  | MASTER_VALUE | MODE_LOOKUP,  &masterConfig.i2c_highspeed, .config.lookup = { TABLE_OFF_ON } },
    { "gyro_sync",                  VAR_UINT8  | MASTER_VALUE | MODE_LOOKUP,  &masterConfig.gyroSync, .config.lookup = { TABLE_OFF_ON } },
    { "gyro_sync_denom",            VAR_UINT8  | MASTER_VALUE,  &masterConfig.gyroSyncDenominator, .config.minmax = { 1,  32 } },

    { "mid_rc",                     VAR_UINT16 | MASTER_VALUE,  &masterConfig.rxConfig.midrc, .config.minmax = { 1200,  1700 } },
    { "min_check",                  VAR_UINT16 | MASTER_VALUE,  &masterConfig.rxConfig.mincheck, .config.minmax = { PWM_RANGE_ZERO,  PWM_RANGE_MAX } },
    { "max_check",                  VAR_UINT16 | MASTER_VALUE,  &masterConfig.rxConfig.maxcheck, .config.minmax = { PWM_RANGE_ZERO,  PWM_RANGE_MAX } },
    { "rssi_channel",               VAR_INT8   | MASTER_VALUE,  &masterConfig.rxConfig.rssi_channel, .config.minmax = { 0,  MAX_SUPPORTED_RC_CHANNEL_COUNT } },
    { "rssi_scale",                 VAR_UINT8  | MASTER_VALUE,  &masterConfig.rxConfig.rssi_scale, .config.minmax = { RSSI_SCALE_MIN,  RSSI_SCALE_MAX } },
    { "rssi_ppm_invert",            VAR_INT8   | MASTER_VALUE | MODE_LOOKUP,  &masterConfig.rxConfig.rssi_ppm_invert, .config.lookup = { TABLE_OFF_ON } },
    { "rc_smoothing",               VAR_INT8   | MASTER_VALUE | MODE_LOOKUP,  &masterConfig.rxConfig.rcSmoothing, .config.lookup = { TABLE_OFF_ON } },
    { "input_filtering_mode",       VAR_INT8   | MASTER_VALUE | MODE_LOOKUP,  &masterConfig.inputFilteringMode, .config.lookup = { TABLE_OFF_ON } },

    { "min_throttle",               VAR_UINT16 | MASTER_VALUE,  &masterConfig.escAndServoConfig.minthrottle, .config.minmax = { PWM_RANGE_ZERO,  PWM_RANGE_MAX } },
    { "max_throttle",               VAR_UINT16 | MASTER_VALUE,  &masterConfig.escAndServoConfig.maxthrottle, .config.minmax = { PWM_RANGE_ZERO,  PWM_RANGE_MAX } },
    { "min_command",                VAR_UINT16 | MASTER_VALUE,  &masterConfig.escAndServoConfig.mincommand, .config.minmax = { PWM_RANGE_ZERO,  PWM_RANGE_MAX } },
    { "servo_center_pulse",         VAR_UINT16 | MASTER_VALUE,  &masterConfig.escAndServoConfig.servoCenterPulse, .config.minmax = { PWM_RANGE_ZERO,  PWM_RANGE_MAX } },

    { "3d_deadband_low",            VAR_UINT16 | MASTER_VALUE,  &masterConfig.flight3DConfig.deadband3d_low, .config.minmax = { PWM_RANGE_ZERO,  PWM_RANGE_MAX } }, // FIXME upper limit should match code in the mixer, 1500 currently
    { "3d_deadband_high",           VAR_UINT16 | MASTER_VALUE,  &masterConfig.flight3DConfig.deadband3d_high, .config.minmax = { PWM_RANGE_ZERO,  PWM_RANGE_MAX } }, // FIXME lower limit should match code in the mixer, 1500 currently,
    { "3d_neutral",                 VAR_UINT16 | MASTER_VALUE,  &masterConfig.flight3DConfig.neutral3d, .config.minmax = { PWM_RANGE_ZERO,  PWM_RANGE_MAX } },
    { "3d_deadband_throttle",       VAR_UINT16 | MASTER_VALUE,  &masterConfig.flight3DConfig.deadband3d_throttle, .config.minmax = { PWM_RANGE_ZERO,  PWM_RANGE_MAX } },

    { "motor_pwm_rate",             VAR_UINT16 | MASTER_VALUE,  &masterConfig.motor_pwm_rate, .config.minmax = { 50,  32000 } },
    { "servo_pwm_rate",             VAR_UINT16 | MASTER_VALUE,  &masterConfig.servo_pwm_rate, .config.minmax = { 50,  498 } },

    { "retarded_arm",               VAR_UINT8  | MASTER_VALUE | MODE_LOOKUP,  &masterConfig.retarded_arm, .config.lookup = { TABLE_OFF_ON } },
    { "disarm_kill_switch",         VAR_UINT8  | MASTER_VALUE | MODE_LOOKUP,  &masterConfig.disarm_kill_switch, .config.lookup = { TABLE_OFF_ON } },
    { "auto_disarm_delay",          VAR_UINT8  | MASTER_VALUE,  &masterConfig.auto_disarm_delay, .config.minmax = { 0,  60 } },
    { "small_angle",                VAR_UINT8  | MASTER_VALUE,  &masterConfig.small_angle, .config.minmax = { 0,  180 } },

    { "fixedwing_althold_dir",      VAR_INT8   | MASTER_VALUE,  &masterConfig.airplaneConfig.fixedwing_althold_dir, .config.minmax = { -1,  1 } },

    { "reboot_character",           VAR_UINT8  | MASTER_VALUE,  &masterConfig.serialConfig.reboot_character, .config.minmax = { 48,  126 } },

#ifdef GPS
    { "gps_provider",               VAR_UINT8  | MASTER_VALUE | MODE_LOOKUP,  &masterConfig.gpsConfig.provider, .config.lookup = { TABLE_GPS_PROVIDER } },
    { "gps_sbas_mode",              VAR_UINT8  | MASTER_VALUE | MODE_LOOKUP,  &masterConfig.gpsConfig.sbasMode, .config.lookup = { TABLE_GPS_SBAS_MODE } },
    { "gps_auto_config",            VAR_UINT8  | MASTER_VALUE | MODE_LOOKUP,  &masterConfig.gpsConfig.autoConfig, .config.lookup = { TABLE_OFF_ON } },
    { "gps_auto_baud",              VAR_UINT8  | MASTER_VALUE | MODE_LOOKUP,  &masterConfig.gpsConfig.autoBaud, .config.lookup = { TABLE_OFF_ON } },

    { "gps_pos_p",                  VAR_UINT8  | PROFILE_VALUE, &masterConfig.profile[0].pidProfile.P8[PIDPOS], .config.minmax = { 0,  200 } },
    { "gps_pos_i",                  VAR_UINT8  | PROFILE_VALUE, &masterConfig.profile[0].pidProfile.I8[PIDPOS], .config.minmax = { 0,  200 } },
    { "gps_pos_d",                  VAR_UINT8  | PROFILE_VALUE, &masterConfig.profile[0].pidProfile.D8[PIDPOS], .config.minmax = { 0,  200 } },
    { "gps_posr_p",                 VAR_UINT8  | PROFILE_VALUE, &masterConfig.profile[0].pidProfile.P8[PIDPOSR], .config.minmax = { 0,  200 } },
    { "gps_posr_i",                 VAR_UINT8  | PROFILE_VALUE, &masterConfig.profile[0].pidProfile.I8[PIDPOSR], .config.minmax = { 0,  200 } },
    { "gps_posr_d",                 VAR_UINT8  | PROFILE_VALUE, &masterConfig.profile[0].pidProfile.D8[PIDPOSR], .config.minmax = { 0,  200 } },
    { "gps_nav_p",                  VAR_UINT8  | PROFILE_VALUE, &masterConfig.profile[0].pidProfile.P8[PIDNAVR], .config.minmax = { 0,  200 } },
    { "gps_nav_i",                  VAR_UINT8  | PROFILE_VALUE, &masterConfig.profile[0].pidProfile.I8[PIDNAVR], .config.minmax = { 0,  200 } },
    { "gps_nav_d",                  VAR_UINT8  | PROFILE_VALUE, &masterConfig.profile[0].pidProfile.D8[PIDNAVR], .config.minmax = { 0,  200 } },
    { "gps_wp_radius",              VAR_UINT16 | PROFILE_VALUE, &masterConfig.profile[0].gpsProfile.gps_wp_radius, .config.minmax = { 0,  2000 } },
    { "nav_controls_heading",       VAR_UINT8  | PROFILE_VALUE | MODE_LOOKUP, &masterConfig.profile[0].gpsProfile.nav_controls_heading, .config.lookup = { TABLE_OFF_ON } },
    { "nav_speed_min",              VAR_UINT16 | PROFILE_VALUE, &masterConfig.profile[0].gpsProfile.nav_speed_min, .config.minmax = { 10,  2000 } },
    { "nav_speed_max",              VAR_UINT16 | PROFILE_VALUE, &masterConfig.profile[0].gpsProfile.nav_speed_max, .config.minmax = { 10,  2000 } },
    { "nav_slew_rate",              VAR_UINT8  | PROFILE_VALUE, &masterConfig.profile[0].gpsProfile.nav_slew_rate, .config.minmax = { 0,  100 } },
#endif

    { "serialrx_provider",          VAR_UINT8  | MASTER_VALUE | MODE_LOOKUP,  &masterConfig.rxConfig.serialrx_provider, .config.lookup = { TABLE_SERIAL_RX } },
    { "sbus_inversion",             VAR_UINT8  | MASTER_VALUE | MODE_LOOKUP,  &masterConfig.rxConfig.sbus_inversion, .config.lookup = { TABLE_OFF_ON } },
    { "spektrum_sat_bind",          VAR_UINT8  | MASTER_VALUE,  &masterConfig.rxConfig.spektrum_sat_bind, .config.minmax = { SPEKTRUM_SAT_BIND_DISABLED,  SPEKTRUM_SAT_BIND_MAX} },

#ifdef TELEMETRY
    { "telemetry_switch",           VAR_UINT8  | MASTER_VALUE | MODE_LOOKUP,  &masterConfig.telemetryConfig.telemetry_switch, .config.lookup = { TABLE_OFF_ON } },
    { "telemetry_inversion",        VAR_UINT8  | MASTER_VALUE | MODE_LOOKUP,  &masterConfig.telemetryConfig.telemetry_inversion, .config.lookup = { TABLE_OFF_ON } },
    { "frsky_default_lattitude",    VAR_FLOAT  | MASTER_VALUE,  &masterConfig.telemetryConfig.gpsNoFixLatitude, .config.minmax = { -90.0,  90.0 } },
    { "frsky_default_longitude",    VAR_FLOAT  | MASTER_VALUE,  &masterConfig.telemetryConfig.gpsNoFixLongitude, .config.minmax = { -180.0,  180.0 } },
    { "frsky_coordinates_format",   VAR_UINT8  | MASTER_VALUE,  &masterConfig.telemetryConfig.frsky_coordinate_format, .config.minmax = { 0,  FRSKY_FORMAT_NMEA } },
    { "frsky_unit",                 VAR_UINT8  | MASTER_VALUE | MODE_LOOKUP,  &masterConfig.telemetryConfig.frsky_unit, .config.lookup = { TABLE_UNIT } },
    { "frsky_vfas_precision",       VAR_UINT8  | MASTER_VALUE,  &masterConfig.telemetryConfig.frsky_vfas_precision, .config.minmax = { FRSKY_VFAS_PRECISION_LOW,  FRSKY_VFAS_PRECISION_HIGH } },
    { "hott_alarm_sound_interval",  VAR_UINT8  | MASTER_VALUE,  &masterConfig.telemetryConfig.hottAlarmSoundInterval, .config.minmax = { 0,  120 } },
#endif

    { "battery_capacity",           VAR_UINT16 | MASTER_VALUE,  &masterConfig.batteryConfig.batteryCapacity, .config.minmax = { 0,  20000 } },
    { "vbat_scale",                 VAR_UINT8  | MASTER_VALUE,  &masterConfig.batteryConfig.vbatscale, .config.minmax = { VBAT_SCALE_MIN,  VBAT_SCALE_MAX } },
    { "vbat_max_cell_voltage",      VAR_UINT8  | MASTER_VALUE,  &masterConfig.batteryConfig.vbatmaxcellvoltage, .config.minmax = { 10,  50 } },
    { "vbat_min_cell_voltage",      VAR_UINT8  | MASTER_VALUE,  &masterConfig.batteryConfig.vbatmincellvoltage, .config.minmax = { 10,  50 } },
    { "vbat_warning_cell_voltage",  VAR_UINT8  | MASTER_VALUE,  &masterConfig.batteryConfig.vbatwarningcellvoltage, .config.minmax = { 10,  50 } },
    { "current_meter_scale",        VAR_INT16  | MASTER_VALUE,  &masterConfig.batteryConfig.currentMeterScale, .config.minmax = { -10000,  10000 } },
    { "current_meter_offset",       VAR_UINT16 | MASTER_VALUE,  &masterConfig.batteryConfig.currentMeterOffset, .config.minmax = { 0,  3300 } },
    { "multiwii_current_meter_output", VAR_UINT8  | MASTER_VALUE | MODE_LOOKUP,  &masterConfig.batteryConfig.multiwiiCurrentMeterOutput, .config.lookup = { TABLE_OFF_ON } },
    { "current_meter_type",         VAR_UINT8  | MASTER_VALUE | MODE_LOOKUP,  &masterConfig.batteryConfig.currentMeterType, .config.lookup = { TABLE_CURRENT_SENSOR } },

    { "align_gyro",                 VAR_UINT8  | MASTER_VALUE | MODE_LOOKUP,  &masterConfig.sensorAlignmentConfig.gyro_align, .config.lookup = { TABLE_ALIGNMENT } },
    { "align_acc",                  VAR_UINT8  | MASTER_VALUE | MODE_LOOKUP,  &masterConfig.sensorAlignmentConfig.acc_align, .config.lookup = { TABLE_ALIGNMENT } },
    { "align_mag",                  VAR_UINT8  | MASTER_VALUE | MODE_LOOKUP,  &masterConfig.sensorAlignmentConfig.mag_align, .config.lookup = { TABLE_ALIGNMENT } },

    { "align_board_roll",           VAR_INT16  | MASTER_VALUE,  &masterConfig.boardAlignment.rollDegrees, .config.minmax = { -180,  360 } },
    { "align_board_pitch",          VAR_INT16  | MASTER_VALUE,  &masterConfig.boardAlignment.pitchDegrees, .config.minmax = { -180,  360 } },
    { "align_board_yaw",            VAR_INT16  | MASTER_VALUE,  &masterConfig.boardAlignment.yawDegrees, .config.minmax = { -180,  360 } },

    { "max_angle_inclination",      VAR_UINT16 | MASTER_VALUE,  &masterConfig.max_angle_inclination, .config.minmax = { 100,  900 } },

    { "gyro_lpf",                   VAR_UINT8  | MASTER_VALUE | MODE_LOOKUP,  &masterConfig.gyro_lpf, .config.lookup = { TABLE_GYRO_LPF } },
    { "gyro_soft_lpf",              VAR_FLOAT  | MASTER_VALUE,  &masterConfig.soft_gyro_lpf_hz, .config.minmax = { 0,  500 } },
    { "moron_threshold",            VAR_UINT8  | MASTER_VALUE,  &masterConfig.gyroConfig.gyroMovementCalibrationThreshold, .config.minmax = { 0,  128 } },
    { "imu_dcm_kp",                 VAR_UINT16 | MASTER_VALUE,  &masterConfig.dcm_kp, .config.minmax = { 0,  20000 } },
    { "imu_dcm_ki",                 VAR_UINT16 | MASTER_VALUE,  &masterConfig.dcm_ki, .config.minmax = { 0,  20000 } },

    { "alt_hold_deadband",          VAR_UINT8  | PROFILE_VALUE, &masterConfig.profile[0].rcControlsConfig.alt_hold_deadband, .config.minmax = { 1,  250 } },
    { "alt_hold_fast_change",       VAR_UINT8  | PROFILE_VALUE | MODE_LOOKUP, &masterConfig.profile[0].rcControlsConfig.alt_hold_fast_change, .config.lookup = { TABLE_OFF_ON } },
    { "deadband",                   VAR_UINT8  | PROFILE_VALUE, &masterConfig.profile[0].rcControlsConfig.deadband, .config.minmax = { 0,  32 } },
    { "yaw_deadband",               VAR_UINT8  | PROFILE_VALUE, &masterConfig.profile[0].rcControlsConfig.yaw_deadband, .config.minmax = { 0,  100 } },

    { "throttle_correction_value",  VAR_UINT8  | PROFILE_VALUE, &masterConfig.profile[0].throttle_correction_value, .config.minmax = { 0,  150 } },
    { "throttle_correction_angle",  VAR_UINT16 | PROFILE_VALUE, &masterConfig.profile[0].throttle_correction_angle, .config.minmax = { 1,  900 } },

    { "yaw_control_direction",      VAR_INT8   | MASTER_VALUE,  &masterConfig.yaw_control_direction, .config.minmax = { -1,  1 } },

    { "pid_at_min_throttle",        VAR_UINT8  | MASTER_VALUE | MODE_LOOKUP, &masterConfig.mixerConfig.pid_at_min_throttle, .config.lookup = { TABLE_OFF_ON } },
    { "airmode_saturation_limit",   VAR_UINT8  | MASTER_VALUE, &masterConfig.mixerConfig.airmode_saturation_limit, .config.minmax = { 0,  100 } },
    { "yaw_motor_direction",        VAR_INT8   | MASTER_VALUE, &masterConfig.mixerConfig.yaw_motor_direction, .config.minmax = { -1,  1 } },
    { "yaw_jump_prevention_limit",  VAR_UINT16 | MASTER_VALUE, &masterConfig.mixerConfig.yaw_jump_prevention_limit, .config.minmax = { YAW_JUMP_PREVENTION_LIMIT_LOW,  YAW_JUMP_PREVENTION_LIMIT_HIGH } },

#ifdef USE_SERVOS
    { "tri_unarmed_servo",          VAR_INT8   | MASTER_VALUE | MODE_LOOKUP, &masterConfig.mixerConfig.tri_unarmed_servo, .config.lookup = { TABLE_OFF_ON } },
    { "servo_lowpass_freq",         VAR_FLOAT  | MASTER_VALUE, &masterConfig.mixerConfig.servo_lowpass_freq, .config.minmax = { 10,  400} },
    { "servo_lowpass_enable",       VAR_INT8   | MASTER_VALUE | MODE_LOOKUP, &masterConfig.mixerConfig.servo_lowpass_enable, .config.lookup = { TABLE_OFF_ON } },
#endif

    { "default_rate_profile",       VAR_UINT8  | PROFILE_VALUE , &masterConfig.profile[0].defaultRateProfileIndex, .config.minmax = { 0,  MAX_CONTROL_RATE_PROFILE_COUNT - 1 } },
    { "rc_rate",                    VAR_UINT8  | CONTROL_RATE_VALUE, &masterConfig.controlRateProfiles[0].rcRate8, .config.minmax = { 0,  250 } },
    { "rc_expo",                    VAR_UINT8  | CONTROL_RATE_VALUE, &masterConfig.controlRateProfiles[0].rcExpo8, .config.minmax = { 0,  100 } },
    { "rc_yaw_expo",                VAR_UINT8  | CONTROL_RATE_VALUE, &masterConfig.controlRateProfiles[0].rcYawExpo8, .config.minmax = { 0,  100 } },
    { "thr_mid",                    VAR_UINT8  | CONTROL_RATE_VALUE, &masterConfig.controlRateProfiles[0].thrMid8, .config.minmax = { 0,  100 } },
    { "thr_expo",                   VAR_UINT8  | CONTROL_RATE_VALUE, &masterConfig.controlRateProfiles[0].thrExpo8, .config.minmax = { 0,  100 } },
    { "roll_rate",                  VAR_UINT8  | CONTROL_RATE_VALUE, &masterConfig.controlRateProfiles[0].rates[FD_ROLL], .config.minmax = { 0,  CONTROL_RATE_CONFIG_ROLL_PITCH_RATE_MAX } },
    { "pitch_rate",                 VAR_UINT8  | CONTROL_RATE_VALUE, &masterConfig.controlRateProfiles[0].rates[FD_PITCH], .config.minmax = { 0,  CONTROL_RATE_CONFIG_ROLL_PITCH_RATE_MAX } },
    { "yaw_rate",                   VAR_UINT8  | CONTROL_RATE_VALUE, &masterConfig.controlRateProfiles[0].rates[FD_YAW], .config.minmax = { 0,  CONTROL_RATE_CONFIG_YAW_RATE_MAX } },
    { "tpa_rate",                   VAR_UINT8  | CONTROL_RATE_VALUE, &masterConfig.controlRateProfiles[0].dynThrPID, .config.minmax = { 0,  CONTROL_RATE_CONFIG_TPA_MAX} },
    { "tpa_breakpoint",             VAR_UINT16 | CONTROL_RATE_VALUE, &masterConfig.controlRateProfiles[0].tpa_breakpoint, .config.minmax = { PWM_RANGE_MIN,  PWM_RANGE_MAX} },

    { "failsafe_delay",             VAR_UINT8  | MASTER_VALUE,  &masterConfig.failsafeConfig.failsafe_delay, .config.minmax = { 0,  200 } },
    { "failsafe_off_delay",         VAR_UINT8  | MASTER_VALUE,  &masterConfig.failsafeConfig.failsafe_off_delay, .config.minmax = { 0,  200 } },
    { "failsafe_throttle",          VAR_UINT16 | MASTER_VALUE,  &masterConfig.failsafeConfig.failsafe_throttle, .config.minmax = { PWM_RANGE_MIN,  PWM_RANGE_MAX } },
    { "failsafe_kill_switch",       VAR_UINT8  | MASTER_VALUE | MODE_LOOKUP,  &masterConfig.failsafeConfig.failsafe_kill_switch, .config.lookup = { TABLE_OFF_ON } },
    { "failsafe_throttle_low_delay",VAR_UINT16 | MASTER_VALUE,  &masterConfig.failsafeConfig.failsafe_throttle_low_delay, .config.minmax = { 0,  300 } },
    { "failsafe_procedure",         VAR_UINT8  | MASTER_VALUE,  &masterConfig.failsafeConfig.failsafe_procedure, .config.minmax = { 0,  1 } },

    { "rx_min_usec",                VAR_UINT16 | MASTER_VALUE,  &masterConfig.rxConfig.rx_min_usec, .config.minmax = { PWM_PULSE_MIN,  PWM_PULSE_MAX } },
    { "rx_max_usec",                VAR_UINT16 | MASTER_VALUE,  &masterConfig.rxConfig.rx_max_usec, .config.minmax = { PWM_PULSE_MIN,  PWM_PULSE_MAX } },

#ifdef USE_SERVOS
    { "gimbal_mode",                VAR_UINT8  | PROFILE_VALUE | MODE_LOOKUP, &masterConfig.profile[0].gimbalConfig.mode, .config.lookup = { TABLE_GIMBAL_MODE } },
#endif

    { "acc_hardware",               VAR_UINT8  | MASTER_VALUE,  &masterConfig.acc_hardware, .config.minmax = { 0,  ACC_MAX } },
    { "acc_cut_hz",                 VAR_UINT8  | PROFILE_VALUE, &masterConfig.profile[0].acc_cut_hz, .config.minmax = { 0,  200 } },
    { "accxy_deadband",             VAR_UINT8  | PROFILE_VALUE, &masterConfig.profile[0].accDeadband.xy, .config.minmax = { 0,  100 } },
    { "accz_deadband",              VAR_UINT8  | PROFILE_VALUE, &masterConfig.profile[0].accDeadband.z, .config.minmax = { 0,  100 } },
    { "accz_lpf_cutoff",            VAR_FLOAT  | PROFILE_VALUE, &masterConfig.profile[0].accz_lpf_cutoff, .config.minmax = { 1,  20 } },
    { "acc_unarmedcal",             VAR_UINT8  | PROFILE_VALUE | MODE_LOOKUP, &masterConfig.profile[0].acc_unarmedcal, .config.lookup = { TABLE_OFF_ON } },
    { "acc_trim_pitch",             VAR_INT16  | PROFILE_VALUE, &masterConfig.profile[0].accelerometerTrims.values.pitch, .config.minmax = { -300,  300 } },
    { "acc_trim_roll",              VAR_INT16  | PROFILE_VALUE, &masterConfig.profile[0].accelerometerTrims.values.roll, .config.minmax = { -300,  300 } },

#ifdef BARO
    { "baro_tab_size",              VAR_UINT8  | PROFILE_VALUE, &masterConfig.profile[0].barometerConfig.baro_sample_count, .config.minmax = { 0,  BARO_SAMPLE_COUNT_MAX } },
    { "baro_noise_lpf",             VAR_FLOAT  | PROFILE_VALUE, &masterConfig.profile[0].barometerConfig.baro_noise_lpf, .config.minmax = { 0 , 1 } },
    { "baro_cf_vel",                VAR_FLOAT  | PROFILE_VALUE, &masterConfig.profile[0].barometerConfig.baro_cf_vel, .config.minmax = { 0 , 1 } },
    { "baro_cf_alt",                VAR_FLOAT  | PROFILE_VALUE, &masterConfig.profile[0].barometerConfig.baro_cf_alt, .config.minmax = { 0 , 1 } },
    { "baro_hardware",              VAR_UINT8  | MASTER_VALUE,  &masterConfig.baro_hardware, .config.minmax = { 0,  BARO_MAX } },
#endif

#ifdef MAG
    { "mag_hardware",               VAR_UINT8  | MASTER_VALUE,  &masterConfig.mag_hardware, .config.minmax = { 0,  MAG_MAX } },
    { "mag_declination",            VAR_INT16  | PROFILE_VALUE, &masterConfig.profile[0].mag_declination, .config.minmax = { -18000,  18000 } },
#endif

    { "pid_delta_method",           VAR_UINT8  | PROFILE_VALUE | MODE_LOOKUP, &masterConfig.profile[0].pidProfile.deltaMethod, .config.lookup = { TABLE_DELTA_METHOD } },

    { "pid_controller",             VAR_UINT8  | PROFILE_VALUE | MODE_LOOKUP, &masterConfig.profile[0].pidProfile.pidController, .config.lookup = { TABLE_PID_CONTROLLER } },

    { "p_pitch",                    VAR_UINT8  | PROFILE_VALUE, &masterConfig.profile[0].pidProfile.P8[PITCH], .config.minmax = { PID_MIN,  PID_MAX } },
    { "i_pitch",                    VAR_UINT8  | PROFILE_VALUE, &masterConfig.profile[0].pidProfile.I8[PITCH], .config.minmax = { PID_MIN,  PID_MAX } },
    { "d_pitch",                    VAR_UINT8  | PROFILE_VALUE, &masterConfig.profile[0].pidProfile.D8[PITCH], .config.minmax = { PID_MIN,  PID_MAX } },
    { "p_roll",                     VAR_UINT8  | PROFILE_VALUE, &masterConfig.profile[0].pidProfile.P8[ROLL], .config.minmax = { PID_MIN,  PID_MAX } },
    { "i_roll",                     VAR_UINT8  | PROFILE_VALUE, &masterConfig.profile[0].pidProfile.I8[ROLL], .config.minmax = { PID_MIN,  PID_MAX } },
    { "d_roll",                     VAR_UINT8  | PROFILE_VALUE, &masterConfig.profile[0].pidProfile.D8[ROLL], .config.minmax = { PID_MIN,  PID_MAX } },
    { "p_yaw",                      VAR_UINT8  | PROFILE_VALUE, &masterConfig.profile[0].pidProfile.P8[YAW], .config.minmax = { PID_MIN,  PID_MAX } },
    { "i_yaw",                      VAR_UINT8  | PROFILE_VALUE, &masterConfig.profile[0].pidProfile.I8[YAW], .config.minmax = { PID_MIN,  PID_MAX } },
    { "d_yaw",                      VAR_UINT8  | PROFILE_VALUE, &masterConfig.profile[0].pidProfile.D8[YAW], .config.minmax = { PID_MIN,  PID_MAX } },

    { "p_pitchf",                   VAR_FLOAT  | PROFILE_VALUE, &masterConfig.profile[0].pidProfile.P_f[PITCH], .config.minmax = { PID_F_MIN,  PID_F_MAX } },
    { "i_pitchf",                   VAR_FLOAT  | PROFILE_VALUE, &masterConfig.profile[0].pidProfile.I_f[PITCH], .config.minmax = { PID_F_MIN,  PID_F_MAX } },
    { "d_pitchf",                   VAR_FLOAT  | PROFILE_VALUE, &masterConfig.profile[0].pidProfile.D_f[PITCH], .config.minmax = { PID_F_MIN,  PID_F_MAX } },
    { "p_rollf",                    VAR_FLOAT  | PROFILE_VALUE, &masterConfig.profile[0].pidProfile.P_f[ROLL], .config.minmax = { PID_F_MIN,  PID_F_MAX } },
    { "i_rollf",                    VAR_FLOAT  | PROFILE_VALUE, &masterConfig.profile[0].pidProfile.I_f[ROLL], .config.minmax = { PID_F_MIN,  PID_F_MAX } },
    { "d_rollf",                    VAR_FLOAT  | PROFILE_VALUE, &masterConfig.profile[0].pidProfile.D_f[ROLL], .config.minmax = { PID_F_MIN,  PID_F_MAX } },
    { "p_yawf",                     VAR_FLOAT  | PROFILE_VALUE, &masterConfig.profile[0].pidProfile.P_f[YAW], .config.minmax = { PID_F_MIN,  PID_F_MAX } },
    { "i_yawf",                     VAR_FLOAT  | PROFILE_VALUE, &masterConfig.profile[0].pidProfile.I_f[YAW], .config.minmax = { PID_F_MIN,  PID_F_MAX } },
    { "d_yawf",                     VAR_FLOAT  | PROFILE_VALUE, &masterConfig.profile[0].pidProfile.D_f[YAW], .config.minmax = { PID_F_MIN,  PID_F_MAX } },

    { "level_horizon",              VAR_FLOAT  | PROFILE_VALUE, &masterConfig.profile[0].pidProfile.H_level, .config.minmax = { 0,  10 } },
    { "level_angle",                VAR_FLOAT  | PROFILE_VALUE, &masterConfig.profile[0].pidProfile.A_level, .config.minmax = { 0,  10 } },
    { "sensitivity_horizon",        VAR_UINT8  | PROFILE_VALUE, &masterConfig.profile[0].pidProfile.H_sensitivity, .config.minmax = { 0,  250 } },

    { "p_alt",                      VAR_UINT8  | PROFILE_VALUE, &masterConfig.profile[0].pidProfile.P8[PIDALT], .config.minmax = { PID_MIN,  PID_MAX } },
    { "i_alt",                      VAR_UINT8  | PROFILE_VALUE, &masterConfig.profile[0].pidProfile.I8[PIDALT], .config.minmax = { PID_MIN,  PID_MAX } },
    { "d_alt",                      VAR_UINT8  | PROFILE_VALUE, &masterConfig.profile[0].pidProfile.D8[PIDALT], .config.minmax = { PID_MIN,  PID_MAX } },

    { "p_level",                    VAR_UINT8  | PROFILE_VALUE, &masterConfig.profile[0].pidProfile.P8[PIDLEVEL], .config.minmax = { PID_MIN,  PID_MAX } },
    { "i_level",                    VAR_UINT8  | PROFILE_VALUE, &masterConfig.profile[0].pidProfile.I8[PIDLEVEL], .config.minmax = { PID_MIN,  PID_MAX } },
    { "d_level",                    VAR_UINT8  | PROFILE_VALUE, &masterConfig.profile[0].pidProfile.D8[PIDLEVEL], .config.minmax = { PID_MIN,  PID_MAX } },

    { "p_vel",                      VAR_UINT8  | PROFILE_VALUE, &masterConfig.profile[0].pidProfile.P8[PIDVEL], .config.minmax = { PID_MIN,  PID_MAX } },
    { "i_vel",                      VAR_UINT8  | PROFILE_VALUE, &masterConfig.profile[0].pidProfile.I8[PIDVEL], .config.minmax = { PID_MIN,  PID_MAX } },
    { "d_vel",                      VAR_UINT8  | PROFILE_VALUE, &masterConfig.profile[0].pidProfile.D8[PIDVEL], .config.minmax = { PID_MIN,  PID_MAX } },

    { "yaw_p_limit",                VAR_UINT16 | PROFILE_VALUE, &masterConfig.profile[0].pidProfile.yaw_p_limit, .config.minmax = { YAW_P_LIMIT_MIN, YAW_P_LIMIT_MAX } },
    { "dterm_cut_hz",               VAR_FLOAT  | PROFILE_VALUE, &masterConfig.profile[0].pidProfile.dterm_cut_hz, .config.minmax = {0, 500 } },

#ifdef GTUNE
    { "gtune_loP_rll",              VAR_UINT8  | PROFILE_VALUE,  &masterConfig.profile[0].pidProfile.gtune_lolimP[FD_ROLL], .config.minmax = { 10,  200 } },
    { "gtune_loP_ptch",             VAR_UINT8  | PROFILE_VALUE,  &masterConfig.profile[0].pidProfile.gtune_lolimP[FD_PITCH], .config.minmax = { 10,  200 } },
    { "gtune_loP_yw",               VAR_UINT8  | PROFILE_VALUE,  &masterConfig.profile[0].pidProfile.gtune_lolimP[FD_YAW], .config.minmax = { 10,  200 } },
    { "gtune_hiP_rll",              VAR_UINT8  | PROFILE_VALUE,  &masterConfig.profile[0].pidProfile.gtune_hilimP[FD_ROLL], .config.minmax = { 0,  200 } },
    { "gtune_hiP_ptch",             VAR_UINT8  | PROFILE_VALUE,  &masterConfig.profile[0].pidProfile.gtune_hilimP[FD_PITCH], .config.minmax = { 0,  200 } },
    { "gtune_hiP_yw",               VAR_UINT8  | PROFILE_VALUE,  &masterConfig.profile[0].pidProfile.gtune_hilimP[FD_YAW], .config.minmax = { 0,  200 } },
    { "gtune_pwr",                  VAR_UINT8  | PROFILE_VALUE,  &masterConfig.profile[0].pidProfile.gtune_pwr, .config.minmax = { 0,  10 } },
    { "gtune_settle_time",          VAR_UINT16 | PROFILE_VALUE,  &masterConfig.profile[0].pidProfile.gtune_settle_time, .config.minmax = { 200,  1000 } },
    { "gtune_average_cycles",       VAR_UINT8  | PROFILE_VALUE,  &masterConfig.profile[0].pidProfile.gtune_average_cycles, .config.minmax = { 8,  128 } },
#endif

#ifdef BLACKBOX
    { "blackbox_rate_num",          VAR_UINT8  | MASTER_VALUE,  &masterConfig.blackbox_rate_num, .config.minmax = { 1,  32 } },
    { "blackbox_rate_denom",        VAR_UINT8  | MASTER_VALUE,  &masterConfig.blackbox_rate_denom, .config.minmax = { 1,  32 } },
    { "blackbox_device",            VAR_UINT8  | MASTER_VALUE | MODE_LOOKUP,  &masterConfig.blackbox_device, .config.lookup = { TABLE_BLACKBOX_DEVICE } },
#endif

<<<<<<< HEAD
    { "magzero_x",                  VAR_INT16  | MASTER_VALUE, &masterConfig.magZero.raw[X], -32768, 32767 },
    { "magzero_y",                  VAR_INT16  | MASTER_VALUE, &masterConfig.magZero.raw[Y], -32768, 32767 },
    { "magzero_z",                  VAR_INT16  | MASTER_VALUE, &masterConfig.magZero.raw[Z], -32768, 32767 },

    { "beeper_off_flags",           VAR_UINT32  | MASTER_VALUE, &masterConfig.beeper_off.flags, BEEPER_OFF_FLAGS_MIN, BEEPER_OFF_FLAGS_MAX },
=======
    { "magzero_x",                  VAR_INT16  | MASTER_VALUE, &masterConfig.magZero.raw[X], .config.minmax = { -32768,  32767 } },
    { "magzero_y",                  VAR_INT16  | MASTER_VALUE, &masterConfig.magZero.raw[Y], .config.minmax = { -32768,  32767 } },
    { "magzero_z",                  VAR_INT16  | MASTER_VALUE, &masterConfig.magZero.raw[Z], .config.minmax = { -32768,  32767 } },
>>>>>>> 0da8af63
};

#define VALUE_COUNT (sizeof(valueTable) / sizeof(clivalue_t))


typedef union {
    int32_t int_value;
    float float_value;
} int_float_value_t;

static void cliSetVar(const clivalue_t *var, const int_float_value_t value);
static void cliPrintVar(const clivalue_t *var, uint32_t full);
static void cliPrint(const char *str);
static void cliPrintf(const char *fmt, ...);
static void cliWrite(uint8_t ch);

static void cliPrompt(void)
{
    cliPrint("\r\n# ");
    bufWriterFlush(cliWriter);
}

static void cliShowParseError(void)
{
    cliPrint("Parse error\r\n");
}

static void cliShowArgumentRangeError(char *name, int min, int max)
{
    cliPrintf("%s must be between %d and %d\r\n", name, min, max);
}

static char *processChannelRangeArgs(char *ptr, channelRange_t *range, uint8_t *validArgumentCount)
{
    int val;

    for (int argIndex = 0; argIndex < 2; argIndex++) {
        ptr = strchr(ptr, ' ');
        if (ptr) {
            val = atoi(++ptr);
            val = CHANNEL_VALUE_TO_STEP(val);
            if (val >= MIN_MODE_RANGE_STEP && val <= MAX_MODE_RANGE_STEP) {
                if (argIndex == 0) {
                    range->startStep = val;
                } else {
                    range->endStep = val;
                }
                (*validArgumentCount)++;
            }
        }
    }

    return ptr;
}

// Check if a string's length is zero
static bool isEmpty(const char *string)
{
    return *string == '\0';
}

static void cliRxFail(char *cmdline)
{
    uint8_t channel;
    char buf[3];

    if (isEmpty(cmdline)) {
        // print out rxConfig failsafe settings
        for (channel = 0; channel < MAX_SUPPORTED_RC_CHANNEL_COUNT; channel++) {
            cliRxFail(itoa(channel, buf, 10));
        }
    } else {
        char *ptr = cmdline;
        channel = atoi(ptr++);
        if ((channel < MAX_SUPPORTED_RC_CHANNEL_COUNT)) {

            rxFailsafeChannelConfiguration_t *channelFailsafeConfiguration = &masterConfig.rxConfig.failsafe_channel_configurations[channel];

            uint16_t value;
            rxFailsafeChannelType_e type = (channel < NON_AUX_CHANNEL_COUNT) ? RX_FAILSAFE_TYPE_FLIGHT : RX_FAILSAFE_TYPE_AUX;
            rxFailsafeChannelMode_e mode = channelFailsafeConfiguration->mode;
            bool requireValue = channelFailsafeConfiguration->mode == RX_FAILSAFE_MODE_SET;

            ptr = strchr(ptr, ' ');
            if (ptr) {
                char *p = strchr(rxFailsafeModeCharacters, *(++ptr));
                if (p) {
                    uint8_t requestedMode = p - rxFailsafeModeCharacters;
                    mode = rxFailsafeModesTable[type][requestedMode];
                } else {
                    mode = RX_FAILSAFE_MODE_INVALID;
                }
                if (mode == RX_FAILSAFE_MODE_INVALID) {
                    cliShowParseError();
                    return;
                }

                requireValue = mode == RX_FAILSAFE_MODE_SET;

                ptr = strchr(ptr, ' ');
                if (ptr) {
                    if (!requireValue) {
                        cliShowParseError();
                        return;
                    }
                    value = atoi(++ptr);
                    value = CHANNEL_VALUE_TO_RXFAIL_STEP(value);
                    if (value > MAX_RXFAIL_RANGE_STEP) {
                        cliPrint("Value out of range\r\n");
                        return;
                    }

                    channelFailsafeConfiguration->step = value;
                } else if (requireValue) {
                    cliShowParseError();
                    return;
                }
                channelFailsafeConfiguration->mode = mode;

            }

            char modeCharacter = rxFailsafeModeCharacters[channelFailsafeConfiguration->mode];

            // triple use of cliPrintf below
            // 1. acknowledge interpretation on command,
            // 2. query current setting on single item,
            // 3. recursive use for full list.

            if (requireValue) {
                cliPrintf("rxfail %u %c %d\r\n",
                    channel,
                    modeCharacter,
                    RXFAIL_STEP_TO_CHANNEL_VALUE(channelFailsafeConfiguration->step)
                );
            } else {
                cliPrintf("rxfail %u %c\r\n",
                    channel,
                    modeCharacter
                );
            }
        } else {
            cliShowArgumentRangeError("channel", 0, MAX_SUPPORTED_RC_CHANNEL_COUNT - 1);
        }
    }
}

static void cliAux(char *cmdline)
{
    int i, val = 0;
    char *ptr;

    if (isEmpty(cmdline)) {
        // print out aux channel settings
        for (i = 0; i < MAX_MODE_ACTIVATION_CONDITION_COUNT; i++) {
            modeActivationCondition_t *mac = &currentProfile->modeActivationConditions[i];
            cliPrintf("aux %u %u %u %u %u\r\n",
                i,
                mac->modeId,
                mac->auxChannelIndex,
                MODE_STEP_TO_CHANNEL_VALUE(mac->range.startStep),
                MODE_STEP_TO_CHANNEL_VALUE(mac->range.endStep)
            );
        }
    } else {
        ptr = cmdline;
        i = atoi(ptr++);
        if (i < MAX_MODE_ACTIVATION_CONDITION_COUNT) {
            modeActivationCondition_t *mac = &currentProfile->modeActivationConditions[i];
            uint8_t validArgumentCount = 0;
            ptr = strchr(ptr, ' ');
            if (ptr) {
                val = atoi(++ptr);
                if (val >= 0 && val < CHECKBOX_ITEM_COUNT) {
                    mac->modeId = val;
                    validArgumentCount++;
                }
            }
            ptr = strchr(ptr, ' ');
            if (ptr) {
                val = atoi(++ptr);
                if (val >= 0 && val < MAX_AUX_CHANNEL_COUNT) {
                    mac->auxChannelIndex = val;
                    validArgumentCount++;
                }
            }
            ptr = processChannelRangeArgs(ptr, &mac->range, &validArgumentCount);

            if (validArgumentCount != 4) {
                memset(mac, 0, sizeof(modeActivationCondition_t));
            }
        } else {
            cliShowArgumentRangeError("index", 0, MAX_MODE_ACTIVATION_CONDITION_COUNT - 1);
        }
    }
}

static void cliSerial(char *cmdline)
{
    int i, val;
    char *ptr;

    if (isEmpty(cmdline)) {
        for (i = 0; i < SERIAL_PORT_COUNT; i++) {
            if (!serialIsPortAvailable(masterConfig.serialConfig.portConfigs[i].identifier)) {
                continue;
            };
            cliPrintf("serial %d %d %ld %ld %ld %ld\r\n" ,
                masterConfig.serialConfig.portConfigs[i].identifier,
                masterConfig.serialConfig.portConfigs[i].functionMask,
                baudRates[masterConfig.serialConfig.portConfigs[i].msp_baudrateIndex],
                baudRates[masterConfig.serialConfig.portConfigs[i].gps_baudrateIndex],
                baudRates[masterConfig.serialConfig.portConfigs[i].telemetry_baudrateIndex],
                baudRates[masterConfig.serialConfig.portConfigs[i].blackbox_baudrateIndex]
            );
        }
        return;
    }

    serialPortConfig_t portConfig;
    memset(&portConfig, 0 , sizeof(portConfig));

    serialPortConfig_t *currentConfig;

    uint8_t validArgumentCount = 0;

    ptr = cmdline;

    val = atoi(ptr++);
    currentConfig = serialFindPortConfiguration(val);
    if (currentConfig) {
        portConfig.identifier = val;
        validArgumentCount++;
    }

    ptr = strchr(ptr, ' ');
    if (ptr) {
        val = atoi(++ptr);
        portConfig.functionMask = val & 0xFFFF;
        validArgumentCount++;
    }

    for (i = 0; i < 4; i ++) {
        ptr = strchr(ptr, ' ');
        if (!ptr) {
            break;
        }

        val = atoi(++ptr);

        uint8_t baudRateIndex = lookupBaudRateIndex(val);
        if (baudRates[baudRateIndex] != (uint32_t) val) {
            break;
        }

        switch(i) {
            case 0:
                if (baudRateIndex < BAUD_9600 || baudRateIndex > BAUD_115200) {
                    continue;
                }
                portConfig.msp_baudrateIndex = baudRateIndex;
                break;
            case 1:
                if (baudRateIndex < BAUD_9600 || baudRateIndex > BAUD_115200) {
                    continue;
                }
                portConfig.gps_baudrateIndex = baudRateIndex;
                break;
            case 2:
                if (baudRateIndex != BAUD_AUTO && baudRateIndex > BAUD_115200) {
                    continue;
                }
                portConfig.telemetry_baudrateIndex = baudRateIndex;
                break;
            case 3:
                if (baudRateIndex < BAUD_19200 || baudRateIndex > BAUD_250000) {
                    continue;
                }
                portConfig.blackbox_baudrateIndex = baudRateIndex;
                break;
        }

        validArgumentCount++;
    }

    if (validArgumentCount < 6) {
        cliShowParseError();
        return;
    }

    memcpy(currentConfig, &portConfig, sizeof(portConfig));

}

static void cliAdjustmentRange(char *cmdline)
{
    int i, val = 0;
    char *ptr;

    if (isEmpty(cmdline)) {
        // print out adjustment ranges channel settings
        for (i = 0; i < MAX_ADJUSTMENT_RANGE_COUNT; i++) {
            adjustmentRange_t *ar = &currentProfile->adjustmentRanges[i];
            cliPrintf("adjrange %u %u %u %u %u %u %u\r\n",
                i,
                ar->adjustmentIndex,
                ar->auxChannelIndex,
                MODE_STEP_TO_CHANNEL_VALUE(ar->range.startStep),
                MODE_STEP_TO_CHANNEL_VALUE(ar->range.endStep),
                ar->adjustmentFunction,
                ar->auxSwitchChannelIndex
            );
        }
    } else {
        ptr = cmdline;
        i = atoi(ptr++);
        if (i < MAX_ADJUSTMENT_RANGE_COUNT) {
            adjustmentRange_t *ar = &currentProfile->adjustmentRanges[i];
            uint8_t validArgumentCount = 0;

            ptr = strchr(ptr, ' ');
            if (ptr) {
                val = atoi(++ptr);
                if (val >= 0 && val < MAX_SIMULTANEOUS_ADJUSTMENT_COUNT) {
                    ar->adjustmentIndex = val;
                    validArgumentCount++;
                }
            }
            ptr = strchr(ptr, ' ');
            if (ptr) {
                val = atoi(++ptr);
                if (val >= 0 && val < MAX_AUX_CHANNEL_COUNT) {
                    ar->auxChannelIndex = val;
                    validArgumentCount++;
                }
            }

            ptr = processChannelRangeArgs(ptr, &ar->range, &validArgumentCount);

            ptr = strchr(ptr, ' ');
            if (ptr) {
                val = atoi(++ptr);
                if (val >= 0 && val < ADJUSTMENT_FUNCTION_COUNT) {
                    ar->adjustmentFunction = val;
                    validArgumentCount++;
                }
            }
            ptr = strchr(ptr, ' ');
            if (ptr) {
                val = atoi(++ptr);
                if (val >= 0 && val < MAX_AUX_CHANNEL_COUNT) {
                    ar->auxSwitchChannelIndex = val;
                    validArgumentCount++;
                }
            }

            if (validArgumentCount != 6) {
                memset(ar, 0, sizeof(adjustmentRange_t));
                cliShowParseError();
            }
        } else {
            cliShowArgumentRangeError("index", 0, MAX_ADJUSTMENT_RANGE_COUNT - 1);
        }
    }
}

static void cliMotorMix(char *cmdline)
{
#ifdef USE_QUAD_MIXER_ONLY
    UNUSED(cmdline);
#else
    int i, check = 0;
    int num_motors = 0;
    uint8_t len;
    char buf[16];
    char *ptr;

    if (isEmpty(cmdline)) {
        cliPrint("Motor\tThr\tRoll\tPitch\tYaw\r\n");
        for (i = 0; i < MAX_SUPPORTED_MOTORS; i++) {
            if (masterConfig.customMotorMixer[i].throttle == 0.0f)
                break;
            num_motors++;
            cliPrintf("#%d:\t", i);
            cliPrintf("%s\t", ftoa(masterConfig.customMotorMixer[i].throttle, buf));
            cliPrintf("%s\t", ftoa(masterConfig.customMotorMixer[i].roll, buf));
            cliPrintf("%s\t", ftoa(masterConfig.customMotorMixer[i].pitch, buf));
            cliPrintf("%s\r\n", ftoa(masterConfig.customMotorMixer[i].yaw, buf));
        }
        return;
    } else if (strncasecmp(cmdline, "reset", 5) == 0) {
        // erase custom mixer
        for (i = 0; i < MAX_SUPPORTED_MOTORS; i++)
            masterConfig.customMotorMixer[i].throttle = 0.0f;
    } else if (strncasecmp(cmdline, "load", 4) == 0) {
        ptr = strchr(cmdline, ' ');
        if (ptr) {
            len = strlen(++ptr);
            for (i = 0; ; i++) {
                if (mixerNames[i] == NULL) {
                    cliPrint("Invalid name\r\n");
                    break;
                }
                if (strncasecmp(ptr, mixerNames[i], len) == 0) {
                    mixerLoadMix(i, masterConfig.customMotorMixer);
                    cliPrintf("Loaded %s\r\n", mixerNames[i]);
                    cliMotorMix("");
                    break;
                }
            }
        }
    } else {
        ptr = cmdline;
        i = atoi(ptr); // get motor number
        if (i < MAX_SUPPORTED_MOTORS) {
            ptr = strchr(ptr, ' ');
            if (ptr) {
                masterConfig.customMotorMixer[i].throttle = fastA2F(++ptr);
                check++;
            }
            ptr = strchr(ptr, ' ');
            if (ptr) {
                masterConfig.customMotorMixer[i].roll = fastA2F(++ptr);
                check++;
            }
            ptr = strchr(ptr, ' ');
            if (ptr) {
                masterConfig.customMotorMixer[i].pitch = fastA2F(++ptr);
                check++;
            }
            ptr = strchr(ptr, ' ');
            if (ptr) {
                masterConfig.customMotorMixer[i].yaw = fastA2F(++ptr);
                check++;
            }
            if (check != 4) {
                cliShowParseError();
            } else {
                cliMotorMix("");
            }
        } else {
            cliShowArgumentRangeError("index", 0, MAX_SUPPORTED_MOTORS - 1);
        }
    }
#endif
}

static void cliRxRange(char *cmdline)
{
    int i, validArgumentCount = 0;
    char *ptr;

    if (isEmpty(cmdline)) {
        for (i = 0; i < NON_AUX_CHANNEL_COUNT; i++) {
            rxChannelRangeConfiguration_t *channelRangeConfiguration = &masterConfig.rxConfig.channelRanges[i];
            cliPrintf("rxrange %u %u %u\r\n", i, channelRangeConfiguration->min, channelRangeConfiguration->max);
        }
    } else if (strcasecmp(cmdline, "reset") == 0) {
        resetAllRxChannelRangeConfigurations(masterConfig.rxConfig.channelRanges);
    } else {
        ptr = cmdline;
        i = atoi(ptr);
        if (i >= 0 && i < NON_AUX_CHANNEL_COUNT) {
            int rangeMin, rangeMax;

            ptr = strchr(ptr, ' ');
            if (ptr) {
                rangeMin = atoi(++ptr);
                validArgumentCount++;
            }

            ptr = strchr(ptr, ' ');
            if (ptr) {
                rangeMax = atoi(++ptr);
                validArgumentCount++;
            }

            if (validArgumentCount != 2) {
                cliShowParseError();
            } else if (rangeMin < PWM_PULSE_MIN || rangeMin > PWM_PULSE_MAX || rangeMax < PWM_PULSE_MIN || rangeMax > PWM_PULSE_MAX) {
                cliShowParseError();
            } else {
                rxChannelRangeConfiguration_t *channelRangeConfiguration = &masterConfig.rxConfig.channelRanges[i];
                channelRangeConfiguration->min = rangeMin;
                channelRangeConfiguration->max = rangeMax;
            }
        } else {
            cliShowArgumentRangeError("channel", 0, NON_AUX_CHANNEL_COUNT - 1);
        }
    }
}

#ifdef LED_STRIP
static void cliLed(char *cmdline)
{
    int i;
    char *ptr;
    char ledConfigBuffer[20];

    if (isEmpty(cmdline)) {
        for (i = 0; i < MAX_LED_STRIP_LENGTH; i++) {
            generateLedConfig(i, ledConfigBuffer, sizeof(ledConfigBuffer));
            cliPrintf("led %u %s\r\n", i, ledConfigBuffer);
        }
    } else {
        ptr = cmdline;
        i = atoi(ptr);
        if (i < MAX_LED_STRIP_LENGTH) {
            ptr = strchr(cmdline, ' ');
            if (!parseLedStripConfig(i, ++ptr)) {
                cliShowParseError();
            }
        } else {
            cliShowArgumentRangeError("index", 0, MAX_LED_STRIP_LENGTH - 1);
        }
    }
}

static void cliColor(char *cmdline)
{
    int i;
    char *ptr;

    if (isEmpty(cmdline)) {
        for (i = 0; i < CONFIGURABLE_COLOR_COUNT; i++) {
            cliPrintf("color %u %d,%u,%u\r\n",
                i,
                masterConfig.colors[i].h,
                masterConfig.colors[i].s,
                masterConfig.colors[i].v
            );
        }
    } else {
        ptr = cmdline;
        i = atoi(ptr);
        if (i < CONFIGURABLE_COLOR_COUNT) {
            ptr = strchr(cmdline, ' ');
            if (!parseColor(i, ++ptr)) {
                cliShowParseError();
            }
        } else {
            cliShowArgumentRangeError("index", 0, CONFIGURABLE_COLOR_COUNT - 1);
        }
    }
}
#endif

#ifdef USE_SERVOS
static void cliServo(char *cmdline)
{
    enum { SERVO_ARGUMENT_COUNT = 8 };
    int16_t arguments[SERVO_ARGUMENT_COUNT];

    servoParam_t *servo;

    int i;
    char *ptr;

    if (isEmpty(cmdline)) {
        // print out servo settings
        for (i = 0; i < MAX_SUPPORTED_SERVOS; i++) {
            servo = &currentProfile->servoConf[i];

            cliPrintf("servo %u %d %d %d %d %d %d %d\r\n",
                i,
                servo->min,
                servo->max,
                servo->middle,
                servo->angleAtMin,
                servo->angleAtMax,
                servo->rate,
                servo->forwardFromChannel
            );
        }
    } else {
        int validArgumentCount = 0;

        ptr = cmdline;

        // Command line is integers (possibly negative) separated by spaces, no other characters allowed.

        // If command line doesn't fit the format, don't modify the config
        while (*ptr) {
            if (*ptr == '-' || (*ptr >= '0' && *ptr <= '9')) {
                if (validArgumentCount >= SERVO_ARGUMENT_COUNT) {
                    cliShowParseError();
                    return;
                }

                arguments[validArgumentCount++] = atoi(ptr);

                do {
                    ptr++;
                } while (*ptr >= '0' && *ptr <= '9');
            } else if (*ptr == ' ') {
                ptr++;
            } else {
                cliShowParseError();
                return;
            }
        }

        enum {INDEX = 0, MIN, MAX, MIDDLE, ANGLE_AT_MIN, ANGLE_AT_MAX, RATE, FORWARD};

        i = arguments[INDEX];

        // Check we got the right number of args and the servo index is correct (don't validate the other values)
        if (validArgumentCount != SERVO_ARGUMENT_COUNT || i < 0 || i >= MAX_SUPPORTED_SERVOS) {
            cliShowParseError();
            return;
        }

        servo = &currentProfile->servoConf[i];

        if (
            arguments[MIN] < PWM_PULSE_MIN || arguments[MIN] > PWM_PULSE_MAX ||
            arguments[MAX] < PWM_PULSE_MIN || arguments[MAX] > PWM_PULSE_MAX ||
            arguments[MIDDLE] < arguments[MIN] || arguments[MIDDLE] > arguments[MAX] ||
            arguments[MIN] > arguments[MAX] || arguments[MAX] < arguments[MIN] ||
            arguments[RATE] < -100 || arguments[RATE] > 100 ||
            arguments[FORWARD] >= MAX_SUPPORTED_RC_CHANNEL_COUNT ||
            arguments[ANGLE_AT_MIN] < 0 || arguments[ANGLE_AT_MIN] > 180 ||
            arguments[ANGLE_AT_MAX] < 0 || arguments[ANGLE_AT_MAX] > 180
        ) {
            cliShowParseError();
            return;
        }

        servo->min = arguments[1];
        servo->max = arguments[2];
        servo->middle = arguments[3];
        servo->angleAtMin = arguments[4];
        servo->angleAtMax = arguments[5];
        servo->rate = arguments[6];
        servo->forwardFromChannel = arguments[7];
    }
}
#endif

#ifdef USE_SERVOS
static void cliServoMix(char *cmdline)
{
    int i;
    uint8_t len;
    char *ptr;
    int args[8], check = 0;
    len = strlen(cmdline);

    if (len == 0) {

        cliPrint("Rule\tServo\tSource\tRate\tSpeed\tMin\tMax\tBox\r\n");

        for (i = 0; i < MAX_SERVO_RULES; i++) {
            if (masterConfig.customServoMixer[i].rate == 0)
                break;

            cliPrintf("#%d:\t%d\t%d\t%d\t%d\t%d\t%d\t%d\r\n",
                i,
                masterConfig.customServoMixer[i].targetChannel,
                masterConfig.customServoMixer[i].inputSource,
                masterConfig.customServoMixer[i].rate,
                masterConfig.customServoMixer[i].speed,
                masterConfig.customServoMixer[i].min,
                masterConfig.customServoMixer[i].max,
                masterConfig.customServoMixer[i].box
            );
        }
        cliPrintf("\r\n");
        return;
    } else if (strncasecmp(cmdline, "reset", 5) == 0) {
        // erase custom mixer
        memset(masterConfig.customServoMixer, 0, sizeof(masterConfig.customServoMixer));
        for (i = 0; i < MAX_SUPPORTED_SERVOS; i++) {
            currentProfile->servoConf[i].reversedSources = 0;
        }
    } else if (strncasecmp(cmdline, "load", 4) == 0) {
        ptr = strchr(cmdline, ' ');
        if (ptr) {
            len = strlen(++ptr);
            for (i = 0; ; i++) {
                if (mixerNames[i] == NULL) {
                    cliPrintf("Invalid name\r\n");
                    break;
                }
                if (strncasecmp(ptr, mixerNames[i], len) == 0) {
                    servoMixerLoadMix(i, masterConfig.customServoMixer);
                    cliPrintf("Loaded %s\r\n", mixerNames[i]);
                    cliServoMix("");
                    break;
                }
            }
        }
    } else if (strncasecmp(cmdline, "reverse", 7) == 0) {
        enum {SERVO = 0, INPUT, REVERSE, ARGS_COUNT};
        int servoIndex, inputSource;
        ptr = strchr(cmdline, ' ');

        len = strlen(ptr);
        if (len == 0) {
            cliPrintf("s");
            for (inputSource = 0; inputSource < INPUT_SOURCE_COUNT; inputSource++)
                cliPrintf("\ti%d", inputSource);
            cliPrintf("\r\n");

            for (servoIndex = 0; servoIndex < MAX_SUPPORTED_SERVOS; servoIndex++) {
                cliPrintf("%d", servoIndex);
                for (inputSource = 0; inputSource < INPUT_SOURCE_COUNT; inputSource++)
                    cliPrintf("\t%s  ", (currentProfile->servoConf[servoIndex].reversedSources & (1 << inputSource)) ? "r" : "n");
                cliPrintf("\r\n");
            }
            return;
        }

        ptr = strtok(ptr, " ");
        while (ptr != NULL && check < ARGS_COUNT - 1) {
            args[check++] = atoi(ptr);
            ptr = strtok(NULL, " ");
        }

        if (ptr == NULL || check != ARGS_COUNT - 1) {
            cliShowParseError();
            return;
        }

        if (args[SERVO] >= 0 && args[SERVO] < MAX_SUPPORTED_SERVOS
                && args[INPUT] >= 0 && args[INPUT] < INPUT_SOURCE_COUNT
                && (*ptr == 'r' || *ptr == 'n')) {
            if (*ptr == 'r')
                currentProfile->servoConf[args[SERVO]].reversedSources |= 1 << args[INPUT];
            else
                currentProfile->servoConf[args[SERVO]].reversedSources &= ~(1 << args[INPUT]);
        } else
            cliShowParseError();

        cliServoMix("reverse");
    } else {
        enum {RULE = 0, TARGET, INPUT, RATE, SPEED, MIN, MAX, BOX, ARGS_COUNT};
        ptr = strtok(cmdline, " ");
        while (ptr != NULL && check < ARGS_COUNT) {
            args[check++] = atoi(ptr);
            ptr = strtok(NULL, " ");
        }

        if (ptr != NULL || check != ARGS_COUNT) {
            cliShowParseError();
            return;
        }

        i = args[RULE];
        if (i >= 0 && i < MAX_SERVO_RULES &&
            args[TARGET] >= 0 && args[TARGET] < MAX_SUPPORTED_SERVOS &&
            args[INPUT] >= 0 && args[INPUT] < INPUT_SOURCE_COUNT &&
            args[RATE] >= -100 && args[RATE] <= 100 &&
            args[SPEED] >= 0 && args[SPEED] <= MAX_SERVO_SPEED &&
            args[MIN] >= 0 && args[MIN] <= 100 &&
            args[MAX] >= 0 && args[MAX] <= 100 && args[MIN] < args[MAX] &&
            args[BOX] >= 0 && args[BOX] <= MAX_SERVO_BOXES) {
            masterConfig.customServoMixer[i].targetChannel = args[TARGET];
            masterConfig.customServoMixer[i].inputSource = args[INPUT];
            masterConfig.customServoMixer[i].rate = args[RATE];
            masterConfig.customServoMixer[i].speed = args[SPEED];
            masterConfig.customServoMixer[i].min = args[MIN];
            masterConfig.customServoMixer[i].max = args[MAX];
            masterConfig.customServoMixer[i].box = args[BOX];
            cliServoMix("");
        } else {
            cliShowParseError();
        }
    }
}
#endif

#ifdef USE_SDCARD

static void cliWriteBytes(const uint8_t *buffer, int count)
{
    while (count > 0) {
        cliWrite(*buffer);
        buffer++;
        count--;
    }
}

static void cliSdInfo(char *cmdline) {
    UNUSED(cmdline);

    cliPrint("SD card: ");

    if (!sdcard_isInserted()) {
        cliPrint("None inserted\r\n");
        return;
    }

    if (!sdcard_isInitialized()) {
        cliPrint("Startup failed\r\n");
        return;
    }

    const sdcardMetadata_t *metadata = sdcard_getMetadata();

    cliPrintf("Manufacturer 0x%x, %ukB, %02d/%04d, v%d.%d, '",
        metadata->manufacturerID,
        metadata->numBlocks / 2, /* One block is half a kB */
        metadata->productionMonth,
        metadata->productionYear,
        metadata->productRevisionMajor,
        metadata->productRevisionMinor
    );

    cliWriteBytes((uint8_t*)metadata->productName, sizeof(metadata->productName));

    cliPrint("'\r\n" "Filesystem: ");

    switch (afatfs_getFilesystemState()) {
        case AFATFS_FILESYSTEM_STATE_READY:
            cliPrint("Ready");
        break;
        case AFATFS_FILESYSTEM_STATE_INITIALIZATION:
            cliPrint("Initializing");
        break;
        case AFATFS_FILESYSTEM_STATE_UNKNOWN:
        case AFATFS_FILESYSTEM_STATE_FATAL:
            cliPrint("Fatal");

            switch (afatfs_getLastError()) {
                case AFATFS_ERROR_BAD_MBR:
                    cliPrint(" - no FAT MBR partitions");
                break;
                case AFATFS_ERROR_BAD_FILESYSTEM_HEADER:
                    cliPrint(" - bad FAT header");
                break;
                case AFATFS_ERROR_GENERIC:
                case AFATFS_ERROR_NONE:
                    ; // Nothing more detailed to print
                break;
            }

            cliPrint("\r\n");
        break;
    }
}

#endif

#ifdef USE_FLASHFS

static void cliFlashInfo(char *cmdline)
{
    const flashGeometry_t *layout = flashfsGetGeometry();

    UNUSED(cmdline);

    cliPrintf("Flash sectors=%u, sectorSize=%u, pagesPerSector=%u, pageSize=%u, totalSize=%u, usedSize=%u\r\n",
            layout->sectors, layout->sectorSize, layout->pagesPerSector, layout->pageSize, layout->totalSize, flashfsGetOffset());
}

static void cliFlashErase(char *cmdline)
{
    UNUSED(cmdline);

    cliPrintf("Erasing...\r\n");
    flashfsEraseCompletely();

    while (!flashfsIsReady()) {
        delay(100);
    }

    cliPrintf("Done.\r\n");
}

#ifdef USE_FLASH_TOOLS

static void cliFlashWrite(char *cmdline)
{
    uint32_t address = atoi(cmdline);
    char *text = strchr(cmdline, ' ');

    if (!text) {
        cliShowParseError();
    } else {
        flashfsSeekAbs(address);
        flashfsWrite((uint8_t*)text, strlen(text), true);
        flashfsFlushSync();

        cliPrintf("Wrote %u bytes at %u.\r\n", strlen(text), address);
    }
}

static void cliFlashRead(char *cmdline)
{
    uint32_t address = atoi(cmdline);
    uint32_t length;
    int i;

    uint8_t buffer[32];

    char *nextArg = strchr(cmdline, ' ');

    if (!nextArg) {
        cliShowParseError();
    } else {
        length = atoi(nextArg);

        cliPrintf("Reading %u bytes at %u:\r\n", length, address);

        while (length > 0) {
            int bytesRead;

            bytesRead = flashfsReadAbs(address, buffer, length < sizeof(buffer) ? length : sizeof(buffer));

            for (i = 0; i < bytesRead; i++) {
                cliWrite(buffer[i]);
            }

            length -= bytesRead;
            address += bytesRead;

            if (bytesRead == 0) {
                //Assume we reached the end of the volume or something fatal happened
                break;
            }
        }
        cliPrintf("\r\n");
    }
}

#endif
#endif

static void dumpValues(uint16_t valueSection)
{
    uint32_t i;
    const clivalue_t *value;
    for (i = 0; i < VALUE_COUNT; i++) {
        value = &valueTable[i];

        if ((value->type & VALUE_SECTION_MASK) != valueSection) {
            continue;
        }

        cliPrintf("set %s = ", valueTable[i].name);
        cliPrintVar(value, 0);
        cliPrint("\r\n");
    }
}

typedef enum {
    DUMP_MASTER = (1 << 0),
    DUMP_PROFILE = (1 << 1),
    DUMP_CONTROL_RATE_PROFILE = (1 << 2)
} dumpFlags_e;

#define DUMP_ALL (DUMP_MASTER | DUMP_PROFILE | DUMP_CONTROL_RATE_PROFILE)


static const char* const sectionBreak = "\r\n";

#define printSectionBreak() cliPrintf((char *)sectionBreak)

static void cliDump(char *cmdline)
{
    unsigned int i;
    char buf[16];
    uint32_t mask;

#ifndef USE_QUAD_MIXER_ONLY
    float thr, roll, pitch, yaw;
#endif

    uint8_t dumpMask = DUMP_ALL;
    if (strcasecmp(cmdline, "master") == 0) {
        dumpMask = DUMP_MASTER; // only
    }
    if (strcasecmp(cmdline, "profile") == 0) {
        dumpMask = DUMP_PROFILE; // only
    }
    if (strcasecmp(cmdline, "rates") == 0) {
        dumpMask = DUMP_CONTROL_RATE_PROFILE; // only
    }

    if (dumpMask & DUMP_MASTER) {

        cliPrint("\r\n# version\r\n");
        cliVersion(NULL);

        cliPrint("\r\n# dump master\r\n");
        cliPrint("\r\n# mixer\r\n");

#ifndef USE_QUAD_MIXER_ONLY
        cliPrintf("mixer %s\r\n", mixerNames[masterConfig.mixerMode - 1]);

        cliPrintf("mmix reset\r\n");

        for (i = 0; i < MAX_SUPPORTED_MOTORS; i++) {
            if (masterConfig.customMotorMixer[i].throttle == 0.0f)
                break;
            thr = masterConfig.customMotorMixer[i].throttle;
            roll = masterConfig.customMotorMixer[i].roll;
            pitch = masterConfig.customMotorMixer[i].pitch;
            yaw = masterConfig.customMotorMixer[i].yaw;
            cliPrintf("mmix %d", i);
            if (thr < 0)
                cliWrite(' ');
            cliPrintf("%s", ftoa(thr, buf));
            if (roll < 0)
                cliWrite(' ');
            cliPrintf("%s", ftoa(roll, buf));
            if (pitch < 0)
                cliWrite(' ');
            cliPrintf("%s", ftoa(pitch, buf));
            if (yaw < 0)
                cliWrite(' ');
            cliPrintf("%s\r\n", ftoa(yaw, buf));
        }

#ifdef USE_SERVOS
        // print custom servo mixer if exists
        cliPrintf("smix reset\r\n");

        for (i = 0; i < MAX_SERVO_RULES; i++) {

            if (masterConfig.customServoMixer[i].rate == 0)
                break;

            cliPrintf("smix %d %d %d %d %d %d %d %d\r\n",
                i,
                masterConfig.customServoMixer[i].targetChannel,
                masterConfig.customServoMixer[i].inputSource,
                masterConfig.customServoMixer[i].rate,
                masterConfig.customServoMixer[i].speed,
                masterConfig.customServoMixer[i].min,
                masterConfig.customServoMixer[i].max,
                masterConfig.customServoMixer[i].box
            );
        }

#endif
#endif

        cliPrint("\r\n\r\n# feature\r\n");

        mask = featureMask();
        for (i = 0; ; i++) { // disable all feature first
            if (featureNames[i] == NULL)
                break;
            cliPrintf("feature -%s\r\n", featureNames[i]);
        }
        for (i = 0; ; i++) {  // reenable what we want.
            if (featureNames[i] == NULL)
                break;
            if (mask & (1 << i))
                cliPrintf("feature %s\r\n", featureNames[i]);
        }

        cliPrint("\r\n\r\n# map\r\n");

        for (i = 0; i < 8; i++)
            buf[masterConfig.rxConfig.rcmap[i]] = rcChannelLetters[i];
        buf[i] = '\0';
        cliPrintf("map %s\r\n", buf);

        cliPrint("\r\n\r\n# serial\r\n");
        cliSerial("");

#ifdef LED_STRIP
        cliPrint("\r\n\r\n# led\r\n");
        cliLed("");

        cliPrint("\r\n\r\n# color\r\n");
        cliColor("");
#endif
        printSectionBreak();
        dumpValues(MASTER_VALUE);

        cliPrint("\r\n# rxfail\r\n");
        cliRxFail("");
    }

    if (dumpMask & DUMP_PROFILE) {
        cliPrint("\r\n# dump profile\r\n");

        cliPrint("\r\n# profile\r\n");
        cliProfile("");

        cliPrint("\r\n# aux\r\n");

        cliAux("");

        cliPrint("\r\n# adjrange\r\n");

        cliAdjustmentRange("");

        cliPrintf("\r\n# rxrange\r\n");

        cliRxRange("");

#ifdef USE_SERVOS
        cliPrint("\r\n# servo\r\n");

        cliServo("");

        // print servo directions
        unsigned int channel;

        for (i = 0; i < MAX_SUPPORTED_SERVOS; i++) {
            for (channel = 0; channel < INPUT_SOURCE_COUNT; channel++) {
                if (servoDirection(i, channel) < 0) {
                    cliPrintf("smix reverse %d %d r\r\n", i , channel);
                }
            }
        }
#endif

        printSectionBreak();

        dumpValues(PROFILE_VALUE);
    }

    if (dumpMask & DUMP_CONTROL_RATE_PROFILE) {
        cliPrint("\r\n# dump rates\r\n");

        cliPrint("\r\n# rateprofile\r\n");
        cliRateProfile("");

        printSectionBreak();

        dumpValues(CONTROL_RATE_VALUE);
    }
}

void cliEnter(serialPort_t *serialPort)
{
    cliMode = 1;
    cliPort = serialPort;
    setPrintfSerialPort(cliPort);
    cliWriter = bufWriterInit(cliWriteBuffer, sizeof(cliWriteBuffer),
                              (bufWrite_t)serialWriteBufShim, serialPort);
    
    cliPrint("\r\nEntering CLI Mode, type 'exit' to return, or 'help'\r\n");
    cliPrompt();
    ENABLE_ARMING_FLAG(PREVENT_ARMING);
}

static void cliExit(char *cmdline)
{
    UNUSED(cmdline);

    cliPrint("\r\nLeaving CLI mode, unsaved changes lost.\r\n");
    bufWriterFlush(cliWriter);
    
    *cliBuffer = '\0';
    bufferIndex = 0;
    cliMode = 0;
    // incase a motor was left running during motortest, clear it here
    mixerResetDisarmedMotors();
    cliReboot();

    cliWriter = NULL;
}

static void cliFeature(char *cmdline)
{
    uint32_t i;
    uint32_t len;
    uint32_t mask;

    len = strlen(cmdline);
    mask = featureMask();

    if (len == 0) {
        cliPrint("Enabled: ");
        for (i = 0; ; i++) {
            if (featureNames[i] == NULL)
                break;
            if (mask & (1 << i))
                cliPrintf("%s ", featureNames[i]);
        }
        cliPrint("\r\n");
    } else if (strncasecmp(cmdline, "list", len) == 0) {
        cliPrint("Available: ");
        for (i = 0; ; i++) {
            if (featureNames[i] == NULL)
                break;
            cliPrintf("%s ", featureNames[i]);
        }
        cliPrint("\r\n");
        return;
    } else {
        bool remove = false;
        if (cmdline[0] == '-') {
            // remove feature
            remove = true;
            cmdline++; // skip over -
            len--;
        }

        for (i = 0; ; i++) {
            if (featureNames[i] == NULL) {
                cliPrint("Invalid name\r\n");
                break;
            }

            if (strncasecmp(cmdline, featureNames[i], len) == 0) {

                mask = 1 << i;
#ifndef GPS
                if (mask & FEATURE_GPS) {
                    cliPrint("unavailable\r\n");
                    break;
                }
#endif
#ifndef SONAR
                if (mask & FEATURE_SONAR) {
                    cliPrint("unavailable\r\n");
                    break;
                }
#endif
                if (remove) {
                    featureClear(mask);
                    cliPrint("Disabled");
                } else {
                    featureSet(mask);
                    cliPrint("Enabled");
                }
                cliPrintf(" %s\r\n", featureNames[i]);
                break;
            }
        }
    }
}

#ifdef GPS
static void cliGpsPassthrough(char *cmdline)
{
    UNUSED(cmdline);

    gpsEnablePassthrough(cliPort);
}
#endif

static void cliHelp(char *cmdline)
{
    uint32_t i = 0;

    UNUSED(cmdline);

    for (i = 0; i < CMD_COUNT; i++) {
        cliPrint(cmdTable[i].name);
#ifndef SKIP_CLI_COMMAND_HELP
        if (cmdTable[i].description) {
            cliPrintf(" - %s", cmdTable[i].description);
        }
        if (cmdTable[i].args) {
            cliPrintf("\r\n\t%s", cmdTable[i].args);
        }
#endif
        cliPrint("\r\n");
    }
}

static void cliMap(char *cmdline)
{
    uint32_t len;
    uint32_t i;
    char out[9];

    len = strlen(cmdline);

    if (len == 8) {
        // uppercase it
        for (i = 0; i < 8; i++)
            cmdline[i] = toupper((unsigned char)cmdline[i]);
        for (i = 0; i < 8; i++) {
            if (strchr(rcChannelLetters, cmdline[i]) && !strchr(cmdline + i + 1, cmdline[i]))
                continue;
            cliShowParseError();
            return;
        }
        parseRcChannels(cmdline, &masterConfig.rxConfig);
    }
    cliPrint("Map: ");
    for (i = 0; i < 8; i++)
        out[masterConfig.rxConfig.rcmap[i]] = rcChannelLetters[i];
    out[i] = '\0';
    cliPrintf("%s\r\n", out);
}

#ifndef USE_QUAD_MIXER_ONLY
static void cliMixer(char *cmdline)
{
    int i;
    int len;

    len = strlen(cmdline);

    if (len == 0) {
        cliPrintf("Mixer: %s\r\n", mixerNames[masterConfig.mixerMode - 1]);
        return;
    } else if (strncasecmp(cmdline, "list", len) == 0) {
        cliPrint("Available mixers: ");
        for (i = 0; ; i++) {
            if (mixerNames[i] == NULL)
                break;
            cliPrintf("%s ", mixerNames[i]);
        }
        cliPrint("\r\n");
        return;
    }

    for (i = 0; ; i++) {
        if (mixerNames[i] == NULL) {
            cliPrint("Invalid name\r\n");
            return;
        }
        if (strncasecmp(cmdline, mixerNames[i], len) == 0) {
            masterConfig.mixerMode = i + 1;
            break;
        }
    }

    cliMixer("");
}
#endif

static void cliMotor(char *cmdline)
{
    int motor_index = 0;
    int motor_value = 0;
    int index = 0;
    char *pch = NULL;
    char *saveptr;

    if (isEmpty(cmdline)) {
        cliShowParseError();
        return;
    }

    pch = strtok_r(cmdline, " ", &saveptr);
    while (pch != NULL) {
        switch (index) {
            case 0:
                motor_index = atoi(pch);
                break;
            case 1:
                motor_value = atoi(pch);
                break;
        }
        index++;
        pch = strtok_r(NULL, " ", &saveptr);
    }

    if (motor_index < 0 || motor_index >= MAX_SUPPORTED_MOTORS) {
        cliShowArgumentRangeError("index", 0, MAX_SUPPORTED_MOTORS - 1);
        return;
    }

    if (index == 2) {
        if (motor_value < PWM_RANGE_MIN || motor_value > PWM_RANGE_MAX) {
            cliShowArgumentRangeError("value", 1000, 2000);
            return;
        } else {
            motor_disarmed[motor_index] = motor_value;
        }
    }

    cliPrintf("motor %d: %d\r\n", motor_index, motor_disarmed[motor_index]);
}

static void cliPlaySound(char *cmdline)
{
#if FLASH_SIZE <= 64
    UNUSED(cmdline);
#else
    int i;
    const char *name;
    static int lastSoundIdx = -1;

    if (isEmpty(cmdline)) {
        i = lastSoundIdx + 1;     //next sound index
        if ((name=beeperNameForTableIndex(i)) == NULL) {
            while (true) {   //no name for index; try next one
                if (++i >= beeperTableEntryCount())
                    i = 0;   //if end then wrap around to first entry
                if ((name=beeperNameForTableIndex(i)) != NULL)
                    break;   //if name OK then play sound below
                if (i == lastSoundIdx + 1) {     //prevent infinite loop
                    cliPrintf("Error playing sound\r\n");
                    return;
                }
            }
        }
    } else {       //index value was given
        i = atoi(cmdline);
        if ((name=beeperNameForTableIndex(i)) == NULL) {
            cliPrintf("No sound for index %d\r\n", i);
            return;
        }
    }
    lastSoundIdx = i;
    beeperSilence();
    cliPrintf("Playing sound %d: %s\r\n", i, name);
    beeper(beeperModeForTableIndex(i));
#endif
}

static void cliProfile(char *cmdline)
{
    int i;

    if (isEmpty(cmdline)) {
        cliPrintf("profile %d\r\n", getCurrentProfile());
        return;
    } else {
        i = atoi(cmdline);
        if (i >= 0 && i < MAX_PROFILE_COUNT) {
            masterConfig.current_profile_index = i;
            writeEEPROM();
            readEEPROM();
            cliProfile("");
        }
    }
}

static void cliRateProfile(char *cmdline)
{
    int i;

    if (isEmpty(cmdline)) {
        cliPrintf("rateprofile %d\r\n", getCurrentControlRateProfile());
        return;
    } else {
        i = atoi(cmdline);
        if (i >= 0 && i < MAX_CONTROL_RATE_PROFILE_COUNT) {
            changeControlRateProfile(i);
            cliRateProfile("");
        }
    }
}

static void cliReboot(void) {
    cliPrint("\r\nRebooting");
    bufWriterFlush(cliWriter);
    waitForSerialPortToFinishTransmitting(cliPort);
    stopMotors();
    handleOneshotFeatureChangeOnRestart();
    systemReset();
}

static void cliSave(char *cmdline)
{
    UNUSED(cmdline);

    cliPrint("Saving");
    //copyCurrentProfileToProfileSlot(masterConfig.current_profile_index);
    writeEEPROM();
    cliReboot();
}

static void cliDefaults(char *cmdline)
{
    UNUSED(cmdline);

    cliPrint("Resetting to defaults");
    resetEEPROM();
    cliReboot();
}

static void cliPrint(const char *str)
{
    while (*str)
        bufWriterAppend(cliWriter, *str++);
}

static void cliPutp(void *p, char ch)
{
    bufWriterAppend(p, ch);
}

static void cliPrintf(const char *fmt, ...)
{
    va_list va;
    va_start(va, fmt);
    tfp_format(cliWriter, cliPutp, fmt, va);
    va_end(va);
}

static void cliWrite(uint8_t ch)
{
    bufWriterAppend(cliWriter, ch);
}

static void cliPrintVar(const clivalue_t *var, uint32_t full)
{
    int32_t value = 0;
    char buf[8];

    void *ptr = var->ptr;
    if ((var->type & VALUE_SECTION_MASK) == PROFILE_VALUE) {
        ptr = ((uint8_t *)ptr) + (sizeof(profile_t) * masterConfig.current_profile_index);
    }
    if ((var->type & VALUE_SECTION_MASK) == CONTROL_RATE_VALUE) {
        ptr = ((uint8_t *)ptr) + (sizeof(controlRateConfig_t) * getCurrentControlRateProfile());
    }

    switch (var->type & VALUE_TYPE_MASK) {
        case VAR_UINT8:
            value = *(uint8_t *)ptr;
            break;

        case VAR_INT8:
            value = *(int8_t *)ptr;
            break;

        case VAR_UINT16:
            value = *(uint16_t *)ptr;
            break;

        case VAR_INT16:
            value = *(int16_t *)ptr;
            break;

        case VAR_UINT32:
            value = *(uint32_t *)ptr;
            break;

        case VAR_FLOAT:
            cliPrintf("%s", ftoa(*(float *)ptr, buf));
            if (full && (var->type & VALUE_MODE_MASK) == MODE_DIRECT) {
                cliPrintf(" %s", ftoa((float)var->config.minmax.min, buf));
                cliPrintf(" %s", ftoa((float)var->config.minmax.max, buf));
            }
            return; // return from case for float only
    }

    switch(var->type & VALUE_MODE_MASK) {
        case MODE_DIRECT:
            cliPrintf("%d", value);
            if (full) {
                cliPrintf(" %d %d", var->config.minmax.min, var->config.minmax.max);
            }
            break;
        case MODE_LOOKUP:
            cliPrintf(lookupTables[var->config.lookup.tableIndex].values[value]);
            break;
    }
}

static void cliSetVar(const clivalue_t *var, const int_float_value_t value)
{
    void *ptr = var->ptr;
    if ((var->type & VALUE_SECTION_MASK) == PROFILE_VALUE) {
        ptr = ((uint8_t *)ptr) + (sizeof(profile_t) * masterConfig.current_profile_index);
    }
    if ((var->type & VALUE_SECTION_MASK) == CONTROL_RATE_VALUE) {
        ptr = ((uint8_t *)ptr) + (sizeof(controlRateConfig_t) * getCurrentControlRateProfile());
    }

    switch (var->type & VALUE_TYPE_MASK) {
        case VAR_UINT8:
        case VAR_INT8:
            *(int8_t *)ptr = value.int_value;
            break;

        case VAR_UINT16:
        case VAR_INT16:
            *(int16_t *)ptr = value.int_value;
            break;

        case VAR_UINT32:
            *(uint32_t *)ptr = value.int_value;
            break;

        case VAR_FLOAT:
            *(float *)ptr = (float)value.float_value;
            break;
    }
}

static void cliSet(char *cmdline)
{
    uint32_t i;
    uint32_t len;
    const clivalue_t *val;
    char *eqptr = NULL;

    len = strlen(cmdline);

    if (len == 0 || (len == 1 && cmdline[0] == '*')) {
        cliPrint("Current settings: \r\n");
        for (i = 0; i < VALUE_COUNT; i++) {
            val = &valueTable[i];
            cliPrintf("%s = ", valueTable[i].name);
            cliPrintVar(val, len); // when len is 1 (when * is passed as argument), it will print min/max values as well, for gui
            cliPrint("\r\n");
        }
    } else if ((eqptr = strstr(cmdline, "=")) != NULL) {
        // has equals

        char *lastNonSpaceCharacter = eqptr;
        while (*(lastNonSpaceCharacter - 1) == ' ') {
            lastNonSpaceCharacter--;
        }
        uint8_t variableNameLength = lastNonSpaceCharacter - cmdline;

        // skip the '=' and any ' ' characters
        eqptr++;
        while (*(eqptr) == ' ') {
            eqptr++;
        }

        for (i = 0; i < VALUE_COUNT; i++) {
            val = &valueTable[i];
            // ensure exact match when setting to prevent setting variables with shorter names
            if (strncasecmp(cmdline, valueTable[i].name, strlen(valueTable[i].name)) == 0 && variableNameLength == strlen(valueTable[i].name)) {

                bool changeValue = false;
                int_float_value_t tmp;
                switch (valueTable[i].type & VALUE_MODE_MASK) {
                    case MODE_DIRECT: {
                            int32_t value = 0;
                            float valuef = 0;

                            value = atoi(eqptr);
                            valuef = fastA2F(eqptr);

                            if (valuef >= valueTable[i].config.minmax.min && valuef <= valueTable[i].config.minmax.max) { // note: compare float value

                                if ((valueTable[i].type & VALUE_TYPE_MASK) == VAR_FLOAT)
                                    tmp.float_value = valuef;
                                else
                                    tmp.int_value = value;

                                changeValue = true;
                            }
                        }
                        break;
                    case MODE_LOOKUP: {
                            const lookupTableEntry_t *tableEntry = &lookupTables[valueTable[i].config.lookup.tableIndex];
                            bool matched = false;
                            for (uint8_t tableValueIndex = 0; tableValueIndex < tableEntry->valueCount && !matched; tableValueIndex++) {
                                matched = strcasecmp(tableEntry->values[tableValueIndex], eqptr) == 0;

                                if (matched) {
                                    tmp.int_value = tableValueIndex;
                                    changeValue = true;
                                }
                            }
                        }
                        break;
                }

                if (changeValue) {
                    cliSetVar(val, tmp);

                    cliPrintf("%s set to ", valueTable[i].name);
                    cliPrintVar(val, 0);
                } else {
                    cliPrint("Invalid value\r\n");
                }

                return;
            }
        }
        cliPrint("Invalid name\r\n");
    } else {
        // no equals, check for matching variables.
        cliGet(cmdline);
    }
}

static void cliGet(char *cmdline)
{
    uint32_t i;
    const clivalue_t *val;
    int matchedCommands = 0;

    for (i = 0; i < VALUE_COUNT; i++) {
        if (strstr(valueTable[i].name, cmdline)) {
            val = &valueTable[i];
            cliPrintf("%s = ", valueTable[i].name);
            cliPrintVar(val, 0);
            cliPrint("\r\n");

            matchedCommands++;
        }
    }


    if (matchedCommands) {
    	return;
    }

    cliPrint("Invalid name\r\n");
}

static void cliStatus(char *cmdline)
{
    UNUSED(cmdline);

    cliPrintf("System Uptime: %d seconds, Voltage: %d * 0.1V (%dS battery - %s), System load: %d.%02d\r\n",
        millis() / 1000,
        vbat,
        batteryCellCount,
        getBatteryStateString(),
        averageSystemLoadPercent / 100,
        averageSystemLoadPercent % 100
    );

    cliPrintf("CPU Clock=%dMHz", (SystemCoreClock / 1000000));

#ifndef CJMCU
    uint8_t i;
    uint32_t mask;
    uint32_t detectedSensorsMask = sensorsMask();

    for (i = 0; ; i++) {

        if (sensorTypeNames[i] == NULL)
            break;

        mask = (1 << i);
        if ((detectedSensorsMask & mask) && (mask & SENSOR_NAMES_MASK)) {
            const char *sensorHardware;
            uint8_t sensorHardwareIndex = detectedSensors[i];
            sensorHardware = sensorHardwareNames[i][sensorHardwareIndex];

            cliPrintf(", %s=%s", sensorTypeNames[i], sensorHardware);

            if (mask == SENSOR_ACC && acc.revisionCode) {
                cliPrintf(".%c", acc.revisionCode);
            }
        }
    }
#endif
    cliPrint("\r\n");

#ifdef USE_I2C
    uint16_t i2cErrorCounter = i2cGetErrorCounter();
#else
    uint16_t i2cErrorCounter = 0;
#endif

    cliPrintf("Cycle Time: %d, I2C Errors: %d, config size: %d\r\n", cycleTime, i2cErrorCounter, sizeof(master_t));
}

#ifndef SKIP_TASK_STATISTICS
static void cliTasks(char *cmdline)
{
    UNUSED(cmdline);

    cfTaskId_e taskId;
    cfTaskInfo_t taskInfo;

    cliPrintf("Task list:\r\n");
    for (taskId = 0; taskId < TASK_COUNT; taskId++) {
        getTaskInfo(taskId, &taskInfo);
        if (taskInfo.isEnabled) {
            cliPrintf("%d - %s, max = %d us, avg = %d us, total = %d ms\r\n", taskId, taskInfo.taskName, taskInfo.maxExecutionTime, taskInfo.averageExecutionTime, taskInfo.totalExecutionTime / 1000);
        }
    }
}
#endif

static void cliVersion(char *cmdline)
{
    UNUSED(cmdline);

    cliPrintf("# Cleanflight/%s %s %s / %s (%s)",
        targetName,
        FC_VERSION_STRING,
        buildDate,
        buildTime,
        shortGitRevision
    );
}

void cliProcess(void)
{
    if (!cliWriter) {
        return;
    }

    // Be a little bit tricky.  Flush the last inputs buffer, if any.
    bufWriterFlush(cliWriter);
    
    while (serialRxBytesWaiting(cliPort)) {
        uint8_t c = serialRead(cliPort);
        if (c == '\t' || c == '?') {
            // do tab completion
            const clicmd_t *cmd, *pstart = NULL, *pend = NULL;
            uint32_t i = bufferIndex;
            for (cmd = cmdTable; cmd < cmdTable + CMD_COUNT; cmd++) {
                if (bufferIndex && (strncasecmp(cliBuffer, cmd->name, bufferIndex) != 0))
                    continue;
                if (!pstart)
                    pstart = cmd;
                pend = cmd;
            }
            if (pstart) {    /* Buffer matches one or more commands */
                for (; ; bufferIndex++) {
                    if (pstart->name[bufferIndex] != pend->name[bufferIndex])
                        break;
                    if (!pstart->name[bufferIndex] && bufferIndex < sizeof(cliBuffer) - 2) {
                        /* Unambiguous -- append a space */
                        cliBuffer[bufferIndex++] = ' ';
                        cliBuffer[bufferIndex] = '\0';
                        break;
                    }
                    cliBuffer[bufferIndex] = pstart->name[bufferIndex];
                }
            }
            if (!bufferIndex || pstart != pend) {
                /* Print list of ambiguous matches */
                cliPrint("\r\033[K");
                for (cmd = pstart; cmd <= pend; cmd++) {
                    cliPrint(cmd->name);
                    cliWrite('\t');
                }
                cliPrompt();
                i = 0;    /* Redraw prompt */
            }
            for (; i < bufferIndex; i++)
                cliWrite(cliBuffer[i]);
        } else if (!bufferIndex && c == 4) {   // CTRL-D
            cliExit(cliBuffer);
            return;
        } else if (c == 12) {                  // NewPage / CTRL-L
            // clear screen
            cliPrint("\033[2J\033[1;1H");
            cliPrompt();
        } else if (bufferIndex && (c == '\n' || c == '\r')) {
            // enter pressed
            cliPrint("\r\n");

            // Strip comment starting with # from line
            char *p = cliBuffer;
            p = strchr(p, '#');
            if (NULL != p) {
                bufferIndex = (uint32_t)(p - cliBuffer);
            }

            // Strip trailing whitespace
            while (bufferIndex > 0 && cliBuffer[bufferIndex - 1] == ' ') {
                bufferIndex--;
            }

            // Process non-empty lines
            if (bufferIndex > 0) {
                cliBuffer[bufferIndex] = 0; // null terminate

                const clicmd_t *cmd;
                for (cmd = cmdTable; cmd < cmdTable + CMD_COUNT; cmd++) {
                    if(!strncasecmp(cliBuffer, cmd->name, strlen(cmd->name))   // command names match
                       && !isalnum((unsigned)cliBuffer[strlen(cmd->name)]))    // next characted in bufffer is not alphanumeric (command is correctly terminated)
                        break;
                }
                if(cmd < cmdTable + CMD_COUNT)
                    cmd->func(cliBuffer + strlen(cmd->name) + 1);
                else
                    cliPrint("Unknown command, try 'help'");
                bufferIndex = 0;
            }

            memset(cliBuffer, 0, sizeof(cliBuffer));

            // 'exit' will reset this flag, so we don't need to print prompt again
            if (!cliMode)
                return;

            cliPrompt();
        } else if (c == 127) {
            // backspace
            if (bufferIndex) {
                cliBuffer[--bufferIndex] = 0;
                cliPrint("\010 \010");
            }
        } else if (bufferIndex < sizeof(cliBuffer) && c >= 32 && c <= 126) {
            if (!bufferIndex && c == ' ')
                continue; // Ignore leading spaces
            cliBuffer[bufferIndex++] = c;
            cliWrite(c);
        }
    }
}

void cliInit(serialConfig_t *serialConfig)
{
    UNUSED(serialConfig);
}
#endif<|MERGE_RESOLUTION|>--- conflicted
+++ resolved
@@ -708,17 +708,11 @@
     { "blackbox_device",            VAR_UINT8  | MASTER_VALUE | MODE_LOOKUP,  &masterConfig.blackbox_device, .config.lookup = { TABLE_BLACKBOX_DEVICE } },
 #endif
 
-<<<<<<< HEAD
-    { "magzero_x",                  VAR_INT16  | MASTER_VALUE, &masterConfig.magZero.raw[X], -32768, 32767 },
-    { "magzero_y",                  VAR_INT16  | MASTER_VALUE, &masterConfig.magZero.raw[Y], -32768, 32767 },
-    { "magzero_z",                  VAR_INT16  | MASTER_VALUE, &masterConfig.magZero.raw[Z], -32768, 32767 },
-
-    { "beeper_off_flags",           VAR_UINT32  | MASTER_VALUE, &masterConfig.beeper_off.flags, BEEPER_OFF_FLAGS_MIN, BEEPER_OFF_FLAGS_MAX },
-=======
     { "magzero_x",                  VAR_INT16  | MASTER_VALUE, &masterConfig.magZero.raw[X], .config.minmax = { -32768,  32767 } },
     { "magzero_y",                  VAR_INT16  | MASTER_VALUE, &masterConfig.magZero.raw[Y], .config.minmax = { -32768,  32767 } },
     { "magzero_z",                  VAR_INT16  | MASTER_VALUE, &masterConfig.magZero.raw[Z], .config.minmax = { -32768,  32767 } },
->>>>>>> 0da8af63
+
+    { "beeper_off_flags",           VAR_UINT32  | MASTER_VALUE, &masterConfig.beeper_off.flags, BEEPER_OFF_FLAGS_MIN, BEEPER_OFF_FLAGS_MAX },
 };
 
 #define VALUE_COUNT (sizeof(valueTable) / sizeof(clivalue_t))
